--- conflicted
+++ resolved
@@ -763,21 +763,6 @@
         Ok(())
     }
 
-<<<<<<< HEAD
-    // pub async fn is_rippled_running(&self) -> Result<bool> {
-    //     // Check if Docker is accessible
-    //     if let Err(_) = self.docker.ping().await {
-    //         return Ok(false);
-    //     }
-    //
-    //     // Check if container exists
-    //     let containers = self.docker.containers();
-    //     match containers.get(CONTAINER_NAME).inspect().await {
-    //         Ok(info) => Ok(info.state.as_ref().and_then(|s| s.running).unwrap_or(false)),
-    //         Err(_) => Ok(false),
-    //     }
-    // }
-=======
     pub async fn is_rippled_running(&self) -> Result<bool> {
         // Check if Docker is accessible
         if (self.docker.ping().await).is_err() {
@@ -791,5 +776,4 @@
             Err(_) => Ok(false),
         }
     }
->>>>>>> 476f3fa0
 }