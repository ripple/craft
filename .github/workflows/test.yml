--- conflicted
+++ resolved
@@ -146,35 +146,6 @@
     steps:
       - uses: actions/checkout@v4
 
-<<<<<<< HEAD
-      - name: Build documentation
-        run: |
-          # Build docs for main crates using workspace
-          cargo doc --no-deps -p xrpl-std -p craft --target-dir target
-
-      - name: Upload documentation files as artifact
-        id: docs-artifact
-        uses: actions/upload-pages-artifact@v3
-        with:
-          path: target/doc
-          retention-days: 10
-
-  deploy-docs-pages:
-    permissions:
-      id-token: write # Needed for OIDC authentication
-      pages: write # this permission is needed for deploying into Github Pages
-    environment:
-      name: github-pages
-      url: ${{ steps.docs-artifact.outputs.page_url }}
-    runs-on: ubuntu-latest
-    needs: generate-documentation
-    # Deploy docs only pushes into the main branch
-    if: success() && github.ref == 'refs/heads/main'
-    steps:
-      - name: Deploy to Documentation to GitHub Pages
-        id: docs-artifact
-        uses: actions/deploy-pages@v4
-=======
       - name: Cache dependencies
         uses: actions/cache@v4
         with:
@@ -200,5 +171,4 @@
             if [ -d "$dir/fixtures" ]; then
               cargo run --package wasm-host --bin wasm-host -- -p "$contract_name" --wasm-file "$dir/target/wasm32-unknown-unknown/debug/${contract_name}.wasm" || exit 1
             fi
-          done
->>>>>>> a4c860d2
+          done