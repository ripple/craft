--- conflicted
+++ resolved
@@ -4,14 +4,11 @@
 use walkdir::WalkDir;
 use regex;
 use std::env;
-<<<<<<< HEAD
 use sha2::{Sha256, Digest};
 use ripemd::Ripemd160;
 use bs58;
-=======
 use std::time::Duration;
 use std::thread;
->>>>>>> bbd34033
 
 pub fn find_wasm_projects(base_path: &Path) -> Vec<PathBuf> {
     let mut projects = Vec::new();
@@ -301,7 +298,6 @@
     }
     
     Ok(())
-<<<<<<< HEAD
 } 
 
 pub fn calculate_wasm_fingerprint(wasm_path: &Path) -> Result<String> {
@@ -309,12 +305,12 @@
     let wasm_bytes = std::fs::read(wasm_path)
         .map_err(|e| anyhow::anyhow!("Failed to read WASM file: {:?}", e))?;
     
-    // Compute RIPEMD-160 hash of the WASM file
+    // Compute RIPEMD-160 hash
     let mut ripemd = Ripemd160::new();
     ripemd.update(&wasm_bytes);
     let ripemd_hash = ripemd.finalize();  // 20 bytes
 
-    // Prepend WASM type prefix (0x17)
+    // Prepend custom type prefix (0x17) which ensures the result starts with "w" (for 20-byte payload)
     let mut prefixed = vec![0x17];
     prefixed.extend_from_slice(&ripemd_hash);
 
@@ -327,16 +323,14 @@
     let mut with_checksum = prefixed;
     with_checksum.extend_from_slice(checksum);
 
-    // Specify the XRP Ledger Base58 alphabet
+    // Use XRP Ledger Base58 alphabet
     let xrp_alphabet = bs58::Alphabet::new(b"rpshnaf39wBUDNEGHJKLM4PQRST7VWXYZ2bcdeCg65jkm8oFqi1tuvAxyz")
         .expect("Provided alphabet is invalid");
 
-    // Encode in Base58 using the custom XRP Ledger alphabet
+    // Encode in Base58
     let fingerprint = bs58::encode(&with_checksum)
         .with_alphabet(&xrp_alphabet)
         .into_string();
 
     Ok(fingerprint)
-=======
->>>>>>> bbd34033
 }