--- conflicted
+++ resolved
@@ -340,7 +340,7 @@
     if ACCOUNT_ID_LEN != data.len() {
         return HostError::InvalidAccount as i32;
     }
-    let sqn_data = sequence.to_le_bytes();
+    let sqn_data = sequence.to_be_bytes();
     data.extend_from_slice(&sqn_data);
     let keylet_hash = index_hash(LedgerNameSpace::Escrow, &data);
     set_data(keylet_hash.len() as i32, out_buf_ptr, keylet_hash);
@@ -361,7 +361,7 @@
     if ACCOUNT_ID_LEN != data.len() {
         return HostError::InvalidAccount as i32;
     }
-    let sqn_data = document_id.to_le_bytes();
+    let sqn_data = document_id.to_be_bytes();
     data.extend_from_slice(&sqn_data);
     let keylet_hash = index_hash(LedgerNameSpace::Oracle, &data);
     set_data(keylet_hash.len() as i32, out_buf_ptr, keylet_hash);
@@ -466,8 +466,6 @@
     msg_read_len: usize,
     number: i64,
 ) -> i32 {
-<<<<<<< HEAD
-=======
     // Don't need to check number of inputs or types since these will manifest at runtime and
     // cancel execution of the contract.
 
@@ -475,8 +473,6 @@
         return HostError::DataFieldTooLarge as i32;
     }
 
-    let number: u64 = number as u64;
->>>>>>> a82025bb
     debug!(
         "trace() params: msg_read_ptr={:?} msg_read_len={} number={} ",
         msg_read_ptr, msg_read_len, number
