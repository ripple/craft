//! # Transaction Field Access Traits
//!
//! This module defines traits for accessing fields from XRPL transactions in a type-safe manner.
//! It provides a structured interface for retrieving both common transaction fields (shared across
//! all transaction types) and transaction-specific fields (unique to particular transaction types).
//!
//! ## Overview
//!
//! XRPL transactions contain a variety of fields, some mandatory and others optional. This module
//! organizes field access into logical groups:
//!
//! - **Common Fields**: Fields present in all XRPL transactions (Account, Fee, Sequence, etc.)
//! - **Transaction-Specific Fields**: Fields unique to specific transaction types
//!
//! ## Design Philosophy
//!
//! The trait-based design provides several benefits:
//!
//! - **Type Safety**: Each field is accessed through methods with appropriate return types
//! - **Composability**: Transaction types can implement multiple traits as needed
//! - **Zero-Cost Abstraction**: Trait methods compile down to direct host function calls
//! - **Extensibility**: New transaction types can easily implement the relevant traits
//!
//! ## Field Categories
//!
//! ### Mandatory vs. Optional Fields
//!
//! - **Mandatory fields** return `Result<T>` and will error if missing
//! - **Optional fields** return `Result<Option<T>>` and return `None` if missing
//!
//! ### Field Types
//!
//! - **AccountID**: 20-byte account identifiers
//! - **Hash256**: 256-bit cryptographic hashes
//! - **Amount**: XRP amounts (with future support for tokens)
//! - **u32**: 32-bit unsigned integers for sequence numbers, flags, etc.
//! - **Blob**: Variable-length binary data
//! - **PublicKey**: 33-byte compressed public keys
//! - **TransactionType**: Enumerated transaction type identifiers

use crate::core::current_tx::{
    get_account_id_field, get_blob_field, get_hash_256_field, get_hash_256_field_optional,
    get_public_key_field, get_u32_field, get_u32_field_optional,
};
use crate::core::error_codes::{
    match_result_code_optional, match_result_code_with_expected_bytes,
    match_result_code_with_expected_bytes_optional,
};
use crate::core::field_codes::{
    SF_ACCOUNT, SF_ACCOUNT_TXN_ID, SF_CONDITION, SF_FEE, SF_FLAGS, SF_FULFILLMENT, SF_HASH,
    SF_LAST_LEDGER_SEQUENCE, SF_NETWORK_ID, SF_OFFER_SEQUENCE, SF_OWNER, SF_SEQUENCE,
    SF_SIGNING_PUB_KEY, SF_SOURCE_TAG, SF_TICKET_SEQUENCE, SF_TRANSACTION_TYPE, SF_TXN_SIGNATURE,
};
use crate::core::types::account_id::AccountID;
use crate::core::types::amount::amount::Amount;
use crate::core::types::blob::Blob;
use crate::core::types::crypto_condition::{Condition, Fulfillment};
use crate::core::types::hash_256::Hash256;
use crate::core::types::public_key::PublicKey;
use crate::core::types::transaction_type::TransactionType;
use crate::host::trace::trace_num;
use crate::host::{Result, get_tx_field};
use crate::sfield;

/// Trait providing access to common fields present in all XRPL transactions.
///
/// ## Implementation Requirements
///
/// Types implementing this trait should ensure they are used only in the context of a valid
/// XRPL transaction. The trait methods assume the current transaction context is properly
/// established by the XRPL Programmability environment.
pub trait TransactionCommonFields {
    /// Retrieves the account field from the current transaction.
    ///
    /// This field identifies (Required) The unique address of the account that initiated the
    /// transaction.
    ///
    /// # Returns
    ///
    /// Returns a `Result<AccountID>` where:
    /// * `Ok(AccountID)` - The 20-byte account identifier of the transaction sender
    /// * `Err(Error)` - If the field cannot be retrieved or has an unexpected size
    fn get_account(&self) -> Result<AccountID> {
        get_account_id_field(SF_ACCOUNT)
    }

    /// Retrieves the transaction type from the current transaction.
    ///
    /// This field specifies the type of transaction. Valid transaction types include:
    /// Payment, OfferCreate, TrustSet, and many others.
    ///
    /// # Returns
    ///
    /// Returns a `Result<TransactionType>` where:
    /// * `Ok(TransactionType)` - An enumerated value representing the transaction type
    /// * `Err(Error)` - If the field cannot be retrieved or has an unexpected size
    ///
    fn get_transaction_type(&self) -> Result<TransactionType> {
        let mut buffer = [0u8; 2]; // Allocate memory to read into (this is an i32)

        let result_code =
            unsafe { get_tx_field(SF_TRANSACTION_TYPE, buffer.as_mut_ptr(), buffer.len()) };

        match_result_code_with_expected_bytes(result_code, 2, || i16::from_le_bytes(buffer).into())
    }

    /// Retrieves the computation allowance from the current transaction.
    ///
    /// This field specifies the maximum computational resources that the transaction is
    /// allowed to consume during execution in the XRPL Programmability environment.
    /// It helps prevent runaway computations and ensures network stability.
    ///
    /// # Returns
    ///
    /// Returns a `Result<u32>` where:
    /// * `Ok(u32)` - The computation allowance value in platform-defined units
    /// * `Err(Error)` - If the field cannot be retrieved or has an unexpected size
    fn get_computation_allowance(&self) -> Result<u32> {
        get_u32_field(sfield::ComputationAllowance)
    }

    /// Retrieves the fee amount from the current transaction.
    ///
    /// This field specifies the amount of XRP (in drops) that the sender is willing to pay
    /// as a transaction fee. The fee is consumed regardless of whether the transaction
    /// succeeds or fails, and higher fees can improve transaction priority during
    /// network congestion.
    ///
    /// # Returns
    ///
    /// Returns a `Result<Amount>` where:
    /// * `Ok(Amount)` - The fee amount as an XRP amount in drops
    /// * `Err(Error)` - If the field cannot be retrieved or has an unexpected size
    ///
    /// # Note
    ///
<<<<<<< HEAD
    /// Currently, returns XRP amounts only. Future versions may support other token types
=======
    /// Returns XRP amounts only (for now). Future versions may support other token types
>>>>>>> f3519cd2
    /// when the underlying amount handling is enhanced.
    fn get_fee(&self) -> Result<Amount> {
        // Transaction fees are always denominated in XRP, and are therefore always 8 byte XRP
        // amounts values. However, the host function must accommodate MPT, so we need to supply it
        // with a 9-byte buffer.
        let mut buffer = [0u8; 9];

        let result_code = unsafe { get_tx_field(SF_FEE, buffer.as_mut_ptr(), buffer.len()) };

        match_result_code_with_expected_bytes(result_code, 9, || {
            let amount = Amount::from_bytes(buffer).unwrap_or_else(|error| {
                let _ = trace_num("Invalid bytes for Amount", error.code() as i64);
                panic!("Invalid bytes for Amount")
            });

            match amount {
                Amount::XRP { num_drops, .. } => Amount::XRP { num_drops },
                _ => panic!("Expected Amount::XRP for fee field"),
            }
        })
    }

    /// Retrieves the sequence number from the current transaction.
    ///
    /// This field represents the sequence number of the account sending the transaction. A
    /// transaction is only valid if the Sequence number is exactly 1 greater than the previous
    /// transaction from the same account. The special case 0 means the transaction is using a
    /// Ticket instead (Added by the TicketBatch amendment).
    ///
    /// # Returns
    ///
    /// Returns a `Result<u32>` where:
    /// * `Ok(u32)` - The transaction sequence number
    /// * `Err(Error)` - If the field cannot be retrieved or has an unexpected size
    ///
    /// # Note
    ///
    /// If the transaction uses tickets instead of sequence numbers, this field may not
    /// be present. In such cases, use `get_ticket_sequence()` instead.
    fn get_sequence(&self) -> Result<u32> {
        get_u32_field(SF_SEQUENCE)
    }

    /// Retrieves the account transaction ID from the current transaction.
    ///
    /// This optional field contains the hash value identifying another transaction. If provided,
    /// this transaction is only valid if the sending account's previously sent transaction matches
    /// the provided hash.
    ///
    /// # Returns
    ///
    /// Returns a `Result<Option<Hash256>>` where:
    /// * `Ok(Some(Hash256))` - The hash of the required previous transaction
    /// * `Ok(None)` - If no previous transaction requirement is specified
    /// * `Err(Error)` - If an error occurred during field retrieval
    fn get_account_txn_id(&self) -> Result<Option<Hash256>> {
        get_hash_256_field_optional(SF_ACCOUNT_TXN_ID)
    }

    /// Retrieves the `flags` field from the current transaction.
    ///
    /// This optional field contains a bitfield of transaction-specific flags that modify
    /// the transaction's behavior.
    ///
    /// # Returns
    ///
    /// Returns a `Result<Option<u32>>` where:
    /// * `Ok(Some(u32))` - The flags bitfield if present
    /// * `Ok(None)` - If no flags are specified (equivalent to flags = 0)
    /// * `Err(Error)` - If an error occurred during field retrieval
    fn get_flags(&self) -> Result<Option<u32>> {
        get_u32_field_optional(SF_FLAGS)
    }

    /// Retrieves the last ledger sequence from the current transaction.
    ///
    /// This optional field specifies the highest ledger index this transaction can appear in.
    /// Specifying this field places a strict upper limit on how long the transaction can wait to
    /// be validated or rejected. See Reliable Transaction Submission for more details.
    ///
    /// # Returns
    ///
    /// Returns a `Result<Option<u32>>` where:
    /// * `Ok(Some(u32))` - The maximum ledger index for transaction inclusion
    /// * `Ok(None)` - If no expiration is specified (transaction never expires)
    /// * `Err(Error)` - If an error occurred during field retrieval
    fn get_last_ledger_sequence(&self) -> Result<Option<u32>> {
        get_u32_field_optional(SF_LAST_LEDGER_SEQUENCE)
    }

    /// Retrieves the network ID from the current transaction.
    ///
    /// This optional field identifies the network ID of the chain this transaction is intended for.
    /// MUST BE OMITTED for Mainnet and some test networks. REQUIRED on chains whose network ID is
    /// 1025 or higher.
    ///
    /// # Returns
    ///
    /// Returns a `Result<Option<u32>>` where:
    /// * `Ok(Some(u32))` - The network identifier
    /// * `Ok(None)` - If no specific network is specified (uses default network)
    /// * `Err(Error)` - If an error occurred during field retrieval
    fn get_network_id(&self) -> Result<Option<u32>> {
        get_u32_field_optional(SF_NETWORK_ID)
    }

    /// Retrieves the source tag from the current transaction.
    ///
    /// This optional field is an arbitrary integer used to identify the reason for this payment, or
    /// a sender on whose behalf this transaction is made. Conventionally, a refund should specify
    /// the initial payment's SourceTag as the refund payment's DestinationTag.
    ///
    /// # Returns
    ///
    /// Returns a `Result<Option<u32>>` where:
    /// * `Ok(Some(u32))` - The source tag identifier
    /// * `Ok(None)` - If no source tag is specified
    /// * `Err(Error)` - If an error occurred during field retrieval
    fn get_source_tag(&self) -> Result<Option<u32>> {
        get_u32_field_optional(SF_SOURCE_TAG)
    }

    /// Retrieves the signing public key from the current transaction.
    ///
    /// This field contains the hex representation of the public key that corresponds to the
    /// private key used to sign this transaction. If an empty string, this field indicates that a
    /// multi-signature is present in the Signers field instead.
    ///
    /// # Returns
    ///
    /// Returns a `Result<PublicKey>` where:
    /// * `Ok(PublicKey)` - The 33-byte compressed public key used for signing
    /// * `Err(Error)` - If the field cannot be retrieved or has an unexpected size
    ///
    /// # Security Note
    ///
    /// The presence of this field doesn't guarantee the signature is valid. Instead, this field
    /// only provides the key claimed to be used for signing. The XRPL network performs signature
    /// validation before transaction execution.
    fn get_signing_pub_key(&self) -> Result<PublicKey> {
        get_public_key_field(SF_SIGNING_PUB_KEY)
    }

    /// Retrieves the ticket sequence from the current transaction.
    ///
    /// This optional field provides the sequence number of the ticket to use in place of a
    /// Sequence number. If this is provided, Sequence must be 0. Cannot be used with AccountTxnID.
    ///
    /// # Returns
    ///
    /// Returns a `Result<Option<u32>>` where:
    /// * `Ok(Some(u32))` - The ticket sequence number if the transaction uses tickets
    /// * `Ok(None)` - If the transaction uses traditional sequence numbering
    /// * `Err(Error)` - If an error occurred during field retrieval
    ///
    /// # Note
    ///
    /// Transactions use either `Sequence` or `TicketSequence`, but not both. Check this
    /// field when `get_sequence()` fails or when implementing ticket-aware logic.
    fn get_ticket_sequence(&self) -> Result<Option<u32>> {
        get_u32_field_optional(SF_TICKET_SEQUENCE)
    }

    /// Retrieves the transaction signature from the current transaction.
    ///
    /// This mandatory field contains the signature that verifies this transaction as originating
    /// from the account it says it is from.
    ///
    /// # Returns
    ///
    /// Returns a `Result<Blob>` where:
    /// * `Ok(Blob)` - The transaction signature as variable-length binary data
    /// * `Err(Error)` - If the field cannot be retrieved
    ///
    /// # Security Note
    ///
    /// The signature is validated by the XRPL network before transaction execution.
    /// In the programmability context, you can access the signature for logging or
    /// analysis purposes, but signature validation has already been performed.
    fn get_txn_signature(&self) -> Result<Blob> {
        get_blob_field(SF_TXN_SIGNATURE)
    }
}

/// Trait providing access to fields specific to EscrowFinish transactions.
///
/// This trait extends `TransactionCommonFields` with methods for retrieving fields that are
/// unique to EscrowFinish transactions. EscrowFinish transactions are used to complete
/// time-based or condition-based escrows that were previously created with EscrowCreate
/// transactions.
///
/// ## Implementation Requirements
///
/// Types implementing this trait should:
/// - Also implement `TransactionCommonFields` for access to common transaction fields
/// - Only be used in the context of processing EscrowFinish transactions
/// - Ensure proper error handling when accessing conditional fields
pub trait EscrowFinishFields: TransactionCommonFields {
    /// Retrieves the transaction ID (hash) from the current transaction.
    ///
    /// This field provides the unique hash identifier of the current EscrowFinish transaction.
    /// Transaction hashes are deterministically calculated from the transaction contents
    /// and serve as unique identifiers for referencing transactions across the XRPL network.
    ///
    /// # Returns
    ///
    /// Returns a `Result<Hash256>` where:
    /// * `Ok(Hash256)` - The 256-bit transaction hash identifier
    /// * `Err(Error)` - If the field cannot be retrieved or has an unexpected size
    fn get_id(&self) -> Result<Hash256> {
        get_hash_256_field(SF_HASH)
    }

    /// Retrieves the owner account from the current EscrowFinish transaction.
    ///
    /// This mandatory field identifies the XRPL account that originally created the escrow
    /// with an EscrowCreate transaction. The owner is the account that deposited the XRP
    /// into the escrow and specified the conditions for its release.
    ///
    /// # Returns
    ///
    /// Returns a `Result<AccountID>` where:
    /// * `Ok(AccountID)` - The 20-byte account identifier of the escrow owner
    /// * `Err(Error)` - If the field cannot be retrieved or has an unexpected size
    fn get_owner(&self) -> Result<AccountID> {
        get_account_id_field(SF_OWNER)
    }

    /// Retrieves the offer sequence from the current EscrowFinish transaction.
    ///
    /// This mandatory field specifies the sequence number of the original EscrowCreate
    /// transaction that created the escrow being finished. This creates a unique reference
    /// to the specific escrow object, as escrows are identified by the combination of
    /// the owner account and the sequence number of the creating transaction.
    ///
    /// # Returns
    ///
    /// Returns a `Result<u32>` where:
    /// * `Ok(u32)` - The sequence number of the EscrowCreate transaction
    /// * `Err(Error)` - If the field cannot be retrieved or has an unexpected size
    fn get_offer_sequence(&self) -> Result<u32> {
        get_u32_field(SF_OFFER_SEQUENCE)
    }

    /// Retrieves the cryptographic condition from the current EscrowFinish transaction.
    ///
    /// This optional field contains the cryptographic condition specified in the
    /// original EscrowCreate transaction. If present, a valid `Fulfillment` must be provided
    /// in the `Fulfillment` field for the escrow to be successfully finished. Conditions
    /// enable complex release criteria beyond simple time-based locks.
    ///
    /// # Returns
    ///
    /// Returns a `Result<Option<Condition>>` where:
    /// * `Ok(Some(Condition))` - The 32-byte condition hash if the escrow is conditional
    /// * `Ok(None)` - If the escrow has no cryptographic condition (time-based only)
    /// * `Err(Error)` - If an error occurred during field retrieval
    fn get_condition(&self) -> Result<Option<Condition>> {
        let mut buffer = [0u8; 32];

        let result_code = unsafe { get_tx_field(SF_CONDITION, buffer.as_mut_ptr(), buffer.len()) };

        match_result_code_with_expected_bytes_optional(result_code, 32, || Some(buffer.into()))
    }

    /// Retrieves the cryptographic fulfillment from the current EscrowFinish transaction.
    ///
    /// This optional field contains the cryptographic fulfillment that satisfies the condition
    /// specified in the original EscrowCreate transaction. The fulfillment must cryptographically
    /// prove that the condition's requirements have been met. This field is only required
    /// when the escrow has an associated condition.
    ///
    /// # Returns
    ///
    /// Returns a `Result<Option<Fulfillment>>` where:
    /// * `Ok(Some(Fulfillment))` - The fulfillment data if provided
    /// * `Ok(None)` - If no fulfillment is provided (valid for unconditional escrows)
    /// * `Err(Error)` - If an error occurred during field retrieval
    ///
    /// # Fulfillment Validation
    ///
    /// The XRPL network automatically validates that:
    /// - The fulfillment satisfies the escrow's condition
    /// - The fulfillment is properly formatted according to RFC 3814
    /// - The cryptographic proof is mathematically valid
    ///
    /// # Size Limits
    ///
    /// Fulfillments are limited to 256 bytes in the current XRPL implementation.
    /// This limit ensures network performance while supporting the most practical
    /// cryptographic proof scenarios.
    fn get_fulfillment(&self) -> Result<Option<Fulfillment>> {
        // Fulfillment fields are limited in rippled to 256 bytes, so we don't use `get_blob_field`
        // but instead just use a smaller buffer directly.

        let mut buffer = [0u8; 256]; // <-- 256 is the current rippled cap.

        let result_code = unsafe { get_tx_field(SF_FULFILLMENT, buffer.as_mut_ptr(), 256) };
        match_result_code_optional(result_code, || {
            Some(Fulfillment {
                data: buffer,
                len: result_code as usize,
            })
        })
    }

    // TODO: credential IDS
    // TODO: Signers
}<|MERGE_RESOLUTION|>--- conflicted
+++ resolved
@@ -134,11 +134,7 @@
     ///
     /// # Note
     ///
-<<<<<<< HEAD
-    /// Currently, returns XRP amounts only. Future versions may support other token types
-=======
     /// Returns XRP amounts only (for now). Future versions may support other token types
->>>>>>> f3519cd2
     /// when the underlying amount handling is enhanced.
     fn get_fee(&self) -> Result<Amount> {
         // Transaction fees are always denominated in XRP, and are therefore always 8 byte XRP
