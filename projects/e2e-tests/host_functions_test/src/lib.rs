#![cfg_attr(target_arch = "wasm32", no_std)]

#[cfg(not(target_arch = "wasm32"))]
extern crate std;

//
// Host Functions Test
// Tests 27 host functions (across 7 categories)
//
// With craft you can run this test with:
//   craft test --project host_functions_test --test-case host_functions_test
//
// Amount Format Update:
// - XRP amounts now return as 8-byte serialized rippled objects
// - IOU and MPT amounts return in variable-length serialized format
// - Format details: https://xrpl.org/docs/references/protocol/binary-format#amount-fields
//
// Error Code Ranges:
// -100 to -199: Ledger Header Functions (3 functions)
// -200 to -299: Transaction Data Functions (5 functions)
// -300 to -399: Current Ledger Object Functions (4 functions)
// -400 to -499: Any Ledger Object Functions (5 functions)
// -500 to -599: Keylet Generation Functions (4 functions)
// -600 to -699: Utility Functions (4 functions)
// -700 to -799: Data Update Functions (1 function)
//

use xrpl_wasm_std::core::current_tx::escrow_finish::EscrowFinish;
use xrpl_wasm_std::core::current_tx::traits::TransactionCommonFields;
use xrpl_wasm_std::core::types::account_id::AccountID;
use xrpl_wasm_std::core::types::amount::currency_code::CurrencyCode;
use xrpl_wasm_std::core::types::amount::mpt_id::MptId;
use xrpl_wasm_std::core::types::amount::opaque_float::OpaqueFloat;
use xrpl_wasm_std::core::types::amount::token_amount::TokenAmount;
use xrpl_wasm_std::host;
use xrpl_wasm_std::host::trace::{
<<<<<<< HEAD
    DataRepr, trace, trace_account_buf, trace_data, trace_num, trace_num_with_result,
=======
    DataRepr, trace, trace_account_buf, trace_amount, trace_data, trace_num,
>>>>>>> 638276c9
};
use xrpl_wasm_std::sfield;

#[unsafe(no_mangle)]
pub extern "C" fn finish() -> i32 {
<<<<<<< HEAD
    trace("=== HOST FUNCTIONS TEST ===");
    trace("Testing 26 host functions");
=======
    let _ = trace("=== HOST FUNCTIONS TEST ===");
    let _ = trace("Testing 27 host functions");
>>>>>>> 638276c9

    // Category 1: Ledger Header Data Functions (3 functions)
    // Error range: -100 to -199
    match test_ledger_header_functions() {
        0 => (),
        err => return err,
    }

    // Category 2: Transaction Data Functions (5 functions)
    // Error range: -200 to -299
    match test_transaction_data_functions() {
        0 => (),
        err => return err,
    }

    // Category 3: Current Ledger Object Functions (4 functions)
    // Error range: -300 to -399
    match test_current_ledger_object_functions() {
        0 => (),
        err => return err,
    }

    // Category 4: Any Ledger Object Functions (5 functions)
    // Error range: -400 to -499
    match test_any_ledger_object_functions() {
        0 => (),
        err => return err,
    }

    // Category 5: Keylet Generation Functions (4 functions)
    // Error range: -500 to -599
    match test_keylet_generation_functions() {
        0 => (),
        err => return err,
    }

    // Category 6: Utility Functions (5 functions)
    // Error range: -600 to -699
    match test_utility_functions() {
        0 => (),
        err => return err,
    }

    // Category 7: Data Update Functions (1 function)
    // Error range: -700 to -799
    match test_data_update_functions() {
        0 => (),
        err => return err,
    }

    trace("SUCCESS: All host function tests passed!");
    1 // Success return code for WASM finish function
}

/// Test Category 1: Ledger Header Data Functions (3 functions)
/// - get_ledger_sqn() - Get ledger sequence number
/// - get_parent_ledger_time() - Get parent ledger timestamp
/// - get_parent_ledger_hash() - Get parent ledger hash
fn test_ledger_header_functions() -> i32 {
    trace("--- Category 1: Ledger Header Functions ---");

    // Test 1.1: get_ledger_sqn() - should return current ledger sequence number
    let sqn_result = unsafe { host::get_ledger_sqn() };

    if sqn_result <= 0 {
        trace_num("ERROR: get_ledger_sqn failed:", sqn_result as i64);
        return -101; // Ledger sequence number test failed
    }
    trace_num("Ledger sequence number:", sqn_result as i64);

    // Test 1.2: get_parent_ledger_time() - should return parent ledger timestamp
    let time_result = unsafe { host::get_parent_ledger_time() };

    if time_result <= 0 {
        trace_num("ERROR: get_parent_ledger_time failed:", time_result as i64);
        return -102; // Parent ledger time test failed
    }
    trace_num("Parent ledger time:", time_result as i64);

    // Test 1.3: get_parent_ledger_hash() - should return parent ledger hash (32 bytes)
    let mut hash_buffer = [0u8; 32];
    let hash_result =
        unsafe { host::get_parent_ledger_hash(hash_buffer.as_mut_ptr(), hash_buffer.len()) };

    if hash_result != 32 {
        trace_num(
            "ERROR: get_parent_ledger_hash wrong length:",
            hash_result as i64,
        );
        return -103; // Parent ledger hash test failed - should be exactly 32 bytes
    }
    trace_data("Parent ledger hash:", &hash_buffer, DataRepr::AsHex);

    trace("SUCCESS: Ledger header functions");
    0
}

/// Test Category 2: Transaction Data Functions (5 functions)
/// Tests all functions for accessing current transaction data
fn test_transaction_data_functions() -> i32 {
    trace("--- Category 2: Transaction Data Functions ---");

    // Test 2.1: get_tx_field() - Basic transaction field access
    // Test with Account field (required, 20 bytes)
    let mut account_buffer = [0u8; 20];
    let account_len = unsafe {
        host::get_tx_field(
            sfield::Account,
            account_buffer.as_mut_ptr(),
            account_buffer.len(),
        )
    };

    if account_len != 20 {
        trace_num(
            "ERROR: get_tx_field(Account) wrong length:",
            account_len as i64,
        );
        return -201; // Basic transaction field test failed
    }
    trace_account_buf("Transaction Account:", &account_buffer);

    // Test with Fee field (XRP amount - 8 bytes in new serialized format)
    // New format: XRP amounts are always 8 bytes (positive: value | cPositive flag, negative: just value)
    let mut fee_buffer = [0u8; 8];
    let fee_len =
        unsafe { host::get_tx_field(sfield::Fee, fee_buffer.as_mut_ptr(), fee_buffer.len()) };

    if fee_len != 8 {
        trace_num(
            "ERROR: get_tx_field(Fee) wrong length (expected 8 bytes for XRP):",
            fee_len as i64,
        );
        return -202; // Fee field test failed - XRP amounts should be exactly 8 bytes
    }
    trace_num("Transaction Fee length:", fee_len as i64);
    trace_data(
        "Transaction Fee (serialized XRP amount):",
        &fee_buffer,
        DataRepr::AsHex,
    );

    // Test with Sequence field (required, 4 bytes uint32)
    let mut seq_buffer = [0u8; 4];
    let seq_len =
        unsafe { host::get_tx_field(sfield::Sequence, seq_buffer.as_mut_ptr(), seq_buffer.len()) };

    if seq_len != 4 {
        trace_num(
            "ERROR: get_tx_field(Sequence) wrong length:",
            seq_len as i64,
        );
        return -203; // Sequence field test failed
    }
    trace_data("Transaction Sequence:", &seq_buffer, DataRepr::AsHex);

    // NOTE: get_tx_field2() through get_tx_field6() have been deprecated.
    // Use get_tx_field() with appropriate parameters for all transaction field access.

    // Test 2.2: get_tx_nested_field() - Nested field access with locator
    let locator = [0x01, 0x00]; // Simple locator for first element
    let mut nested_buffer = [0u8; 32];
    let nested_result = unsafe {
        host::get_tx_nested_field(
            locator.as_ptr(),
            locator.len(),
            nested_buffer.as_mut_ptr(),
            nested_buffer.len(),
        )
    };

    if nested_result < 0 {
        trace_num(
            "INFO: get_tx_nested_field not applicable:",
            nested_result as i64,
        );
        // Expected - locator may not match transaction structure
    } else {
        trace_num("Nested field length:", nested_result as i64);
        trace_data(
            "Nested field:",
            &nested_buffer[..nested_result as usize],
            DataRepr::AsHex,
        );
    }

    // Test 2.3: get_tx_array_len() - Get array length
    let signers_len = unsafe { host::get_tx_array_len(sfield::Signers) };
    trace_num("Signers array length:", signers_len as i64);

    let memos_len = unsafe { host::get_tx_array_len(sfield::Memos) };
    trace_num("Memos array length:", memos_len as i64);

    // Test 2.4: get_tx_nested_array_len() - Get nested array length with locator
    let nested_array_len =
        unsafe { host::get_tx_nested_array_len(locator.as_ptr(), locator.len()) };

    if nested_array_len < 0 {
        trace_num(
            "INFO: get_tx_nested_array_len not applicable:",
            nested_array_len as i64,
        );
    } else {
        trace_num("Nested array length:", nested_array_len as i64);
    }

    trace("SUCCESS: Transaction data functions");
    0
}

/// Test Category 3: Current Ledger Object Functions (4 functions)
/// Tests functions that access the current ledger object being processed
fn test_current_ledger_object_functions() -> i32 {
    trace("--- Category 3: Current Ledger Object Functions ---");

    // Test 3.1: get_current_ledger_obj_field() - Access field from current ledger object
    // Test with Balance field (XRP amount - 8 bytes in new serialized format)
    let mut balance_buffer = [0u8; 8];
    let balance_result = unsafe {
        host::get_current_ledger_obj_field(
            sfield::Balance,
            balance_buffer.as_mut_ptr(),
            balance_buffer.len(),
        )
    };

    if balance_result <= 0 {
        trace_num(
            "INFO: get_current_ledger_obj_field(Balance) failed (may be expected):",
            balance_result as i64,
        );
        // This might fail if current ledger object doesn't have balance field
    } else if balance_result == 8 {
        trace_num(
            "Current object balance length (XRP amount):",
            balance_result as i64,
        );
        trace_data(
            "Current object balance (serialized XRP amount):",
            &balance_buffer,
            DataRepr::AsHex,
        );
    } else {
        trace_num(
            "Current object balance length (non-XRP amount):",
            balance_result as i64,
        );
        trace_data(
            "Current object balance:",
            &balance_buffer[..balance_result as usize],
            DataRepr::AsHex,
        );
    }

    // Test with Account field
    let mut current_account_buffer = [0u8; 20];
    let current_account_result = unsafe {
        host::get_current_ledger_obj_field(
            sfield::Account,
            current_account_buffer.as_mut_ptr(),
            current_account_buffer.len(),
        )
    };

    if current_account_result <= 0 {
        trace_num(
            "INFO: get_current_ledger_obj_field(Account) failed:",
            current_account_result as i64,
        );
    } else {
        trace_account_buf("Current ledger object account:", &current_account_buffer);
    }

    // Test 3.2: get_current_ledger_obj_nested_field() - Nested field access
    let locator = [0x01, 0x00]; // Simple locator
    let mut current_nested_buffer = [0u8; 32];
    let current_nested_result = unsafe {
        host::get_current_ledger_obj_nested_field(
            locator.as_ptr(),
            locator.len(),
            current_nested_buffer.as_mut_ptr(),
            current_nested_buffer.len(),
        )
    };

    if current_nested_result < 0 {
        trace_num(
            "INFO: get_current_ledger_obj_nested_field not applicable:",
            current_nested_result as i64,
        );
    } else {
        trace_num("Current nested field length:", current_nested_result as i64);
        trace_data(
            "Current nested field:",
            &current_nested_buffer[..current_nested_result as usize],
            DataRepr::AsHex,
        );
    }

    // Test 3.3: get_current_ledger_obj_array_len() - Array length in current object
    let current_array_len = unsafe { host::get_current_ledger_obj_array_len(sfield::Signers) };
    trace_num(
        "Current object Signers array length:",
        current_array_len as i64,
    );

    // Test 3.4: get_current_ledger_obj_nested_array_len() - Nested array length
    let current_nested_array_len =
        unsafe { host::get_current_ledger_obj_nested_array_len(locator.as_ptr(), locator.len()) };

    if current_nested_array_len < 0 {
        trace_num(
            "INFO: get_current_ledger_obj_nested_array_len not applicable:",
            current_nested_array_len as i64,
        );
    } else {
        trace_num(
            "Current nested array length:",
            current_nested_array_len as i64,
        );
    }

    trace("SUCCESS: Current ledger object functions");
    0
}

/// Test Category 4: Any Ledger Object Functions (5 functions)
/// Tests functions that work with cached ledger objects
fn test_any_ledger_object_functions() -> i32 {
    trace("--- Category 4: Any Ledger Object Functions ---");

    // First we need to cache a ledger object to test the other functions
    // Get the account from transaction and generate its keylet
    let escrow_finish = EscrowFinish;
    let account_id = escrow_finish.get_account().unwrap();

    // Test 4.1: cache_ledger_obj() - Cache a ledger object
    let mut keylet_buffer = [0u8; 32];
    let keylet_result = unsafe {
        host::account_keylet(
            account_id.0.as_ptr(),
            account_id.0.len(),
            keylet_buffer.as_mut_ptr(),
            keylet_buffer.len(),
        )
    };

    if keylet_result != 32 {
        trace_num(
            "ERROR: account_keylet failed for caching test:",
            keylet_result as i64,
        );
        return -401; // Keylet generation failed for caching test
    }

    let cache_result =
        unsafe { host::cache_ledger_obj(keylet_buffer.as_ptr(), keylet_result as usize, 0) };

    if cache_result <= 0 {
        trace_num(
            "INFO: cache_ledger_obj failed (expected with test fixtures):",
            cache_result as i64,
        );
        // Test fixtures may not contain the account object - this is expected
        // We'll test the interface but expect failures

        // Test 4.2-4.5 with invalid slot (should fail gracefully)
        let mut test_buffer = [0u8; 32];

        // Test get_ledger_obj_field with invalid slot
        let field_result = unsafe {
            host::get_ledger_obj_field(
                1,
                sfield::Balance,
                test_buffer.as_mut_ptr(),
                test_buffer.len(),
            )
        };
        if field_result < 0 {
            trace_num(
                "INFO: get_ledger_obj_field failed as expected (no cached object):",
                field_result as i64,
            );
        }

        // Test get_ledger_obj_nested_field with invalid slot
        let locator = [0x01, 0x00];
        let nested_result = unsafe {
            host::get_ledger_obj_nested_field(
                1,
                locator.as_ptr(),
                locator.len(),
                test_buffer.as_mut_ptr(),
                test_buffer.len(),
            )
        };
        if nested_result < 0 {
            trace_num(
                "INFO: get_ledger_obj_nested_field failed as expected:",
                nested_result as i64,
            );
        }

        // Test get_ledger_obj_array_len with invalid slot
        let array_result = unsafe { host::get_ledger_obj_array_len(1, sfield::Signers) };
        if array_result < 0 {
            trace_num(
                "INFO: get_ledger_obj_array_len failed as expected:",
                array_result as i64,
            );
        }

        // Test get_ledger_obj_nested_array_len with invalid slot
        let nested_array_result =
            unsafe { host::get_ledger_obj_nested_array_len(1, locator.as_ptr(), locator.len()) };
        if nested_array_result < 0 {
            trace_num(
                "INFO: get_ledger_obj_nested_array_len failed as expected:",
                nested_array_result as i64,
            );
        }

        trace("SUCCESS: Any ledger object functions (interface tested)");
        return 0;
    }

    // If we successfully cached an object, test the access functions
    let slot = cache_result;
    trace_num("Successfully cached object in slot:", slot as i64);

    // Test 4.2: get_ledger_obj_field() - Access field from cached object
    let mut cached_balance_buffer = [0u8; 8];
    let cached_balance_result = unsafe {
        host::get_ledger_obj_field(
            slot,
            sfield::Balance,
            cached_balance_buffer.as_mut_ptr(),
            cached_balance_buffer.len(),
        )
    };

    if cached_balance_result <= 0 {
        trace_num(
            "INFO: get_ledger_obj_field(Balance) failed:",
            cached_balance_result as i64,
        );
    } else if cached_balance_result == 8 {
        trace_num(
            "Cached object balance length (XRP amount):",
            cached_balance_result as i64,
        );
        trace_data(
            "Cached object balance (serialized XRP amount):",
            &cached_balance_buffer,
            DataRepr::AsHex,
        );
    } else {
        trace_num(
            "Cached object balance length (non-XRP amount):",
            cached_balance_result as i64,
        );
        trace_data(
            "Cached object balance:",
            &cached_balance_buffer[..cached_balance_result as usize],
            DataRepr::AsHex,
        );
    }

    // Test 4.3: get_ledger_obj_nested_field() - Nested field from cached object
    let locator = [0x01, 0x00];
    let mut cached_nested_buffer = [0u8; 32];
    let cached_nested_result = unsafe {
        host::get_ledger_obj_nested_field(
            slot,
            locator.as_ptr(),
            locator.len(),
            cached_nested_buffer.as_mut_ptr(),
            cached_nested_buffer.len(),
        )
    };

    if cached_nested_result < 0 {
        trace_num(
            "INFO: get_ledger_obj_nested_field not applicable:",
            cached_nested_result as i64,
        );
    } else {
        trace_num("Cached nested field length:", cached_nested_result as i64);
        trace_data(
            "Cached nested field:",
            &cached_nested_buffer[..cached_nested_result as usize],
            DataRepr::AsHex,
        );
    }

    // Test 4.4: get_ledger_obj_array_len() - Array length from cached object
    let cached_array_len = unsafe { host::get_ledger_obj_array_len(slot, sfield::Signers) };
    trace_num(
        "Cached object Signers array length:",
        cached_array_len as i64,
    );

    // Test 4.5: get_ledger_obj_nested_array_len() - Nested array length from cached object
    let cached_nested_array_len =
        unsafe { host::get_ledger_obj_nested_array_len(slot, locator.as_ptr(), locator.len()) };

    if cached_nested_array_len < 0 {
        trace_num(
            "INFO: get_ledger_obj_nested_array_len not applicable:",
            cached_nested_array_len as i64,
        );
    } else {
        trace_num(
            "Cached nested array length:",
            cached_nested_array_len as i64,
        );
    }

    trace("SUCCESS: Any ledger object functions");
    0
}

/// Test Category 5: Keylet Generation Functions (4 functions)
/// Tests keylet generation functions for different ledger entry types
fn test_keylet_generation_functions() -> i32 {
    trace("--- Category 5: Keylet Generation Functions ---");

    let escrow_finish = EscrowFinish;
    let account_id = escrow_finish.get_account().unwrap();

    // Test 5.1: account_keylet() - Generate keylet for account
    let mut account_keylet_buffer = [0u8; 32];
    let account_keylet_result = unsafe {
        host::account_keylet(
            account_id.0.as_ptr(),
            account_id.0.len(),
            account_keylet_buffer.as_mut_ptr(),
            account_keylet_buffer.len(),
        )
    };

    if account_keylet_result != 32 {
        trace_num(
            "ERROR: account_keylet failed:",
            account_keylet_result as i64,
        );
        return -501; // Account keylet generation failed
    }
    trace_data("Account keylet:", &account_keylet_buffer, DataRepr::AsHex);

    // Test 5.2: credential_keylet() - Generate keylet for credential
    let mut credential_keylet_buffer = [0u8; 32];
    let credential_keylet_result = unsafe {
        host::credential_keylet(
            account_id.0.as_ptr(), // Subject
            account_id.0.len(),
            account_id.0.as_ptr(), // Issuer - same account for test
            account_id.0.len(),
            b"TestType".as_ptr(), // Credential type
            9usize,               // Length of "TestType"
            credential_keylet_buffer.as_mut_ptr(),
            credential_keylet_buffer.len(),
        )
    };

    if credential_keylet_result <= 0 {
        trace_num(
            "INFO: credential_keylet failed (expected - interface issue):",
            credential_keylet_result as i64,
        );
        // This is expected to fail due to unusual parameter types
    } else {
        trace_data(
            "Credential keylet:",
            &credential_keylet_buffer[..credential_keylet_result as usize],
            DataRepr::AsHex,
        );
    }

    // Test 5.3: escrow_keylet() - Generate keylet for escrow
    let mut escrow_keylet_buffer = [0u8; 32];
    let escrow_keylet_result = unsafe {
        host::escrow_keylet(
            account_id.0.as_ptr(),
            account_id.0.len(),
            1000, // Sequence number
            escrow_keylet_buffer.as_mut_ptr(),
            escrow_keylet_buffer.len(),
        )
    };

    if escrow_keylet_result != 32 {
        trace_num("ERROR: escrow_keylet failed:", escrow_keylet_result as i64);
        return -503; // Escrow keylet generation failed
    }
    trace_data("Escrow keylet:", &escrow_keylet_buffer, DataRepr::AsHex);

    // Test 5.4: oracle_keylet() - Generate keylet for oracle
    let mut oracle_keylet_buffer = [0u8; 32];
    let oracle_keylet_result = unsafe {
        host::oracle_keylet(
            account_id.0.as_ptr(),
            account_id.0.len(),
            42, // Document ID
            oracle_keylet_buffer.as_mut_ptr(),
            oracle_keylet_buffer.len(),
        )
    };

    if oracle_keylet_result != 32 {
        trace_num("ERROR: oracle_keylet failed:", oracle_keylet_result as i64);
        return -504; // Oracle keylet generation failed
    }
    trace_data("Oracle keylet:", &oracle_keylet_buffer, DataRepr::AsHex);

    trace("SUCCESS: Keylet generation functions");
    0
}

/// Test Category 6: Utility Functions (5 functions)
/// Tests utility functions for hashing, NFT access, and tracing
fn test_utility_functions() -> i32 {
    trace("--- Category 6: Utility Functions ---");

    // Test 6.1: compute_sha512_half() - SHA512 hash computation (first 32 bytes)
    let test_data = b"Hello, XRPL WASM world!";
    let mut hash_output = [0u8; 32];
    let hash_result = unsafe {
        host::compute_sha512_half(
            test_data.as_ptr(),
            test_data.len(),
            hash_output.as_mut_ptr(),
            hash_output.len(),
        )
    };

    if hash_result != 32 {
        trace_num("ERROR: compute_sha512_half failed:", hash_result as i64);
        return -601; // SHA512 half computation failed
    }
    trace_data("Input data:", test_data, DataRepr::AsHex);
    trace_data("SHA512 half hash:", &hash_output, DataRepr::AsHex);

    // Test 6.2: get_nft() - NFT data retrieval
    let escrow_finish = EscrowFinish;
    let account_id = escrow_finish.get_account().unwrap();
    let nft_id = [0u8; 32]; // Dummy NFT ID for testing
    let mut nft_buffer = [0u8; 256];
    let nft_result = unsafe {
        host::get_nft(
            account_id.0.as_ptr(),
            account_id.0.len(),
            nft_id.as_ptr(),
            nft_id.len(),
            nft_buffer.as_mut_ptr(),
            nft_buffer.len(),
        )
    };

    if nft_result <= 0 {
        trace_num(
            "INFO: get_nft failed (expected - no such NFT):",
            nft_result as i64,
        );
        // This is expected - test account likely doesn't own the dummy NFT
    } else {
        trace_num("NFT data length:", nft_result as i64);
        trace_data(
            "NFT data:",
            &nft_buffer[..nft_result as usize],
            DataRepr::AsHex,
        );
    }

    // Test 6.3: trace() - Debug logging with data
    let trace_message = b"Test trace message";
    let trace_data_payload = b"payload";
    let trace_result = unsafe {
        host::trace(
            trace_message.as_ptr(),
            trace_message.len(),
            trace_data_payload.as_ptr(),
            trace_data_payload.len(),
            1, // as_hex = true
        )
    };

    if trace_result < 0 {
        trace_num("ERROR: trace() failed:", trace_result as i64);
        return -603; // Trace function failed
    }
    trace_num("Trace function bytes written:", trace_result as i64);

    // Test 6.4: trace_num() - Debug logging with number
    let test_number = 42i64;
    let trace_num_result = trace_num_with_result("Test number trace", test_number);

    use xrpl_wasm_std::host::Result;
    match trace_num_result {
        Result::Ok(_) => {
            trace_num("Trace_num function succeeded", 0);
        }
        Result::Err(_) => {
            trace_num("ERROR: trace_num() failed:", -604);
            return -604; // Trace number function failed
        }
    }

<<<<<<< HEAD
    trace("SUCCESS: Utility functions");
=======
    // Test 6.5: trace_amount() - Debug logging with TokenAmount
    match test_trace_amount_functions() {
        0 => (),
        err => return err,
    }

    let _ = trace("SUCCESS: Utility functions");
>>>>>>> 638276c9
    0
}

/// Test Category 7: Data Update Functions (1 function)
/// Tests the function for modifying the current ledger entry
fn test_data_update_functions() -> i32 {
    trace("--- Category 7: Data Update Functions ---");

    // Test 7.1: update_data() - Update current ledger entry data
    let update_payload = b"Updated ledger entry data from WASM test";

    let update_result = unsafe { host::update_data(update_payload.as_ptr(), update_payload.len()) };

    if update_result != 0 {
        trace_num("ERROR: update_data failed:", update_result as i64);
        return -701; // Data update failed
    }

    trace_data(
        "Successfully updated ledger entry with:",
        update_payload,
        DataRepr::AsHex,
    );
    trace("SUCCESS: Data update functions");
    1 // <-- Finish the escrow to indicate a successful outcome
}

/// Test trace_amount() function with different TokenAmount types
/// Tests the trace_amount host function with XRP, IOU, and MPT amounts
fn test_trace_amount_functions() -> i32 {
    let _ = trace("--- Testing trace_amount() function ---");

    // Test 6.5.1: trace_amount() with XRP amount (positive)
    let xrp_amount = TokenAmount::XRP {
        num_drops: 1_000_000, // 1 XRP
    };
    let trace_result = trace_amount("Test XRP amount (1 XRP)", &xrp_amount);
    match trace_result {
        host::Result::Ok(_) => {
            let _ = trace("SUCCESS: trace_amount with positive XRP");
        }
        host::Result::Err(_) => {
            let _ = trace_num("ERROR: trace_amount XRP failed:", -605);
            return -605; // Trace amount XRP failed
        }
    }

    // Test 6.5.2: trace_amount() with negative XRP amount
    let negative_xrp_amount = TokenAmount::XRP {
        num_drops: -500_000, // -0.5 XRP
    };
    let trace_result = trace_amount("Test negative XRP amount (-0.5 XRP)", &negative_xrp_amount);
    match trace_result {
        host::Result::Ok(_) => {
            let _ = trace("SUCCESS: trace_amount with negative XRP");
        }
        host::Result::Err(_) => {
            let _ = trace_num("ERROR: trace_amount negative XRP failed:", -606);
            return -606; // Trace amount negative XRP failed
        }
    }

    // Test 6.5.3: trace_amount() with zero XRP amount
    let zero_xrp_amount = TokenAmount::XRP { num_drops: 0 };
    let trace_result = trace_amount("Test zero XRP amount", &zero_xrp_amount);
    match trace_result {
        host::Result::Ok(_) => {
            let _ = trace("SUCCESS: trace_amount with zero XRP");
        }
        host::Result::Err(_) => {
            let _ = trace_num("ERROR: trace_amount zero XRP failed:", -607);
            return -607; // Trace amount zero XRP failed
        }
    }

    // Test 6.5.4: trace_amount() with small XRP amount (fee-like)
    let fee_amount = TokenAmount::XRP { num_drops: 10 }; // 10 drops (typical fee)
    let trace_result = trace_amount("Test small XRP amount (10 drops)", &fee_amount);
    match trace_result {
        host::Result::Ok(_) => {
            let _ = trace("SUCCESS: trace_amount with small XRP");
        }
        host::Result::Err(_) => {
            let _ = trace_num("ERROR: trace_amount small XRP failed:", -608);
            return -608; // Trace amount small XRP failed
        }
    }

    // Test 6.5.5: trace_amount() with large XRP amount
    let large_xrp_amount = TokenAmount::XRP {
        num_drops: 100_000_000_000, // 100,000 XRP
    };
    let trace_result = trace_amount("Test large XRP amount (100,000 XRP)", &large_xrp_amount);
    match trace_result {
        host::Result::Ok(_) => {
            let _ = trace("SUCCESS: trace_amount with large XRP");
        }
        host::Result::Err(_) => {
            let _ = trace_num("ERROR: trace_amount large XRP failed:", -609);
            return -609; // Trace amount large XRP failed
        }
    }

    let _ = trace("SUCCESS: trace_amount XRP tests completed");

    // Test 6.5.6: trace_amount() with IOU amount
    let currency_bytes = [2u8; 20]; // Test currency code
    let issuer_bytes = [3u8; 20]; // Test issuer
    let amount_bytes = [0xC0, 0x00, 0x00, 0x00, 0x00, 0x00, 0x30, 0x39]; // Test float value

    let currency_code = CurrencyCode::from(currency_bytes);
    let issuer = AccountID::from(issuer_bytes);
    let amount = OpaqueFloat(amount_bytes);

    let iou_amount = TokenAmount::IOU {
        amount,
        issuer,
        currency_code,
    };
    let trace_result = trace_amount("Test IOU amount", &iou_amount);
    match trace_result {
        host::Result::Ok(_) => {
            let _ = trace("SUCCESS: trace_amount with IOU");
        }
        host::Result::Err(_) => {
            let _ = trace_num("ERROR: trace_amount IOU failed:", -610);
            return -610; // Trace amount IOU failed
        }
    }

    // Test 6.5.7: trace_amount() with MPT amount (positive)
    const MPT_VALUE: u64 = 500_000;
    const MPT_SEQUENCE_NUM: u32 = 12345;
    const MPT_ISSUER_BYTES: [u8; 20] = [1u8; 20];

    let mpt_issuer = AccountID::from(MPT_ISSUER_BYTES);
    let mpt_id = MptId::new(MPT_SEQUENCE_NUM, mpt_issuer);
    let mpt_amount = TokenAmount::MPT {
        num_units: MPT_VALUE,
        is_positive: true,
        mpt_id,
    };
    let trace_result = trace_amount("Test positive MPT amount", &mpt_amount);
    match trace_result {
        host::Result::Ok(_) => {
            let _ = trace("SUCCESS: trace_amount with positive MPT");
        }
        host::Result::Err(_) => {
            let _ = trace_num("ERROR: trace_amount positive MPT failed:", -611);
            return -611; // Trace amount positive MPT failed
        }
    }

    // Test 6.5.8: trace_amount() with MPT amount (negative)
    let negative_mpt_amount = TokenAmount::MPT {
        num_units: MPT_VALUE,
        is_positive: false,
        mpt_id,
    };
    let trace_result = trace_amount("Test negative MPT amount", &negative_mpt_amount);
    match trace_result {
        host::Result::Ok(_) => {
            let _ = trace("SUCCESS: trace_amount with negative MPT");
        }
        host::Result::Err(_) => {
            let _ = trace_num("ERROR: trace_amount negative MPT failed:", -612);
            return -612; // Trace amount negative MPT failed
        }
    }

    // Test 6.5.9: trace_amount() with zero MPT amount
    let zero_mpt_amount = TokenAmount::MPT {
        num_units: 0,
        is_positive: true,
        mpt_id,
    };
    let trace_result = trace_amount("Test zero MPT amount", &zero_mpt_amount);
    match trace_result {
        host::Result::Ok(_) => {
            let _ = trace("SUCCESS: trace_amount with zero MPT");
        }
        host::Result::Err(_) => {
            let _ = trace_num("ERROR: trace_amount zero MPT failed:", -613);
            return -613; // Trace amount zero MPT failed
        }
    }

    let _ = trace("SUCCESS: All trace_amount tests completed");
    0
}<|MERGE_RESOLUTION|>--- conflicted
+++ resolved
@@ -34,23 +34,15 @@
 use xrpl_wasm_std::core::types::amount::token_amount::TokenAmount;
 use xrpl_wasm_std::host;
 use xrpl_wasm_std::host::trace::{
-<<<<<<< HEAD
-    DataRepr, trace, trace_account_buf, trace_data, trace_num, trace_num_with_result,
-=======
-    DataRepr, trace, trace_account_buf, trace_amount, trace_data, trace_num,
->>>>>>> 638276c9
+    DataRepr, trace, trace_account_buf, trace_amount_with_result, trace_data, trace_num,
+    trace_num_with_result,
 };
 use xrpl_wasm_std::sfield;
 
 #[unsafe(no_mangle)]
 pub extern "C" fn finish() -> i32 {
-<<<<<<< HEAD
     trace("=== HOST FUNCTIONS TEST ===");
-    trace("Testing 26 host functions");
-=======
-    let _ = trace("=== HOST FUNCTIONS TEST ===");
-    let _ = trace("Testing 27 host functions");
->>>>>>> 638276c9
+    trace("Testing 27 host functions");
 
     // Category 1: Ledger Header Data Functions (3 functions)
     // Error range: -100 to -199
@@ -759,17 +751,13 @@
         }
     }
 
-<<<<<<< HEAD
-    trace("SUCCESS: Utility functions");
-=======
     // Test 6.5: trace_amount() - Debug logging with TokenAmount
     match test_trace_amount_functions() {
         0 => (),
         err => return err,
     }
 
-    let _ = trace("SUCCESS: Utility functions");
->>>>>>> 638276c9
+    trace("SUCCESS: Utility functions");
     0
 }
 
@@ -800,19 +788,19 @@
 /// Test trace_amount() function with different TokenAmount types
 /// Tests the trace_amount host function with XRP, IOU, and MPT amounts
 fn test_trace_amount_functions() -> i32 {
-    let _ = trace("--- Testing trace_amount() function ---");
+    trace("--- Testing trace_amount() function ---");
 
     // Test 6.5.1: trace_amount() with XRP amount (positive)
     let xrp_amount = TokenAmount::XRP {
         num_drops: 1_000_000, // 1 XRP
     };
-    let trace_result = trace_amount("Test XRP amount (1 XRP)", &xrp_amount);
+    let trace_result = trace_amount_with_result("Test XRP amount (1 XRP)", &xrp_amount);
     match trace_result {
         host::Result::Ok(_) => {
-            let _ = trace("SUCCESS: trace_amount with positive XRP");
+            trace("SUCCESS: trace_amount with positive XRP");
         }
         host::Result::Err(_) => {
-            let _ = trace_num("ERROR: trace_amount XRP failed:", -605);
+            trace_num("ERROR: trace_amount XRP failed:", -605);
             return -605; // Trace amount XRP failed
         }
     }
@@ -821,39 +809,40 @@
     let negative_xrp_amount = TokenAmount::XRP {
         num_drops: -500_000, // -0.5 XRP
     };
-    let trace_result = trace_amount("Test negative XRP amount (-0.5 XRP)", &negative_xrp_amount);
+    let trace_result =
+        trace_amount_with_result("Test negative XRP amount (-0.5 XRP)", &negative_xrp_amount);
     match trace_result {
         host::Result::Ok(_) => {
-            let _ = trace("SUCCESS: trace_amount with negative XRP");
+            trace("SUCCESS: trace_amount with negative XRP");
         }
         host::Result::Err(_) => {
-            let _ = trace_num("ERROR: trace_amount negative XRP failed:", -606);
+            trace_num("ERROR: trace_amount negative XRP failed:", -606);
             return -606; // Trace amount negative XRP failed
         }
     }
 
     // Test 6.5.3: trace_amount() with zero XRP amount
     let zero_xrp_amount = TokenAmount::XRP { num_drops: 0 };
-    let trace_result = trace_amount("Test zero XRP amount", &zero_xrp_amount);
+    let trace_result = trace_amount_with_result("Test zero XRP amount", &zero_xrp_amount);
     match trace_result {
         host::Result::Ok(_) => {
-            let _ = trace("SUCCESS: trace_amount with zero XRP");
+            trace("SUCCESS: trace_amount with zero XRP");
         }
         host::Result::Err(_) => {
-            let _ = trace_num("ERROR: trace_amount zero XRP failed:", -607);
+            trace_num("ERROR: trace_amount zero XRP failed:", -607);
             return -607; // Trace amount zero XRP failed
         }
     }
 
     // Test 6.5.4: trace_amount() with small XRP amount (fee-like)
     let fee_amount = TokenAmount::XRP { num_drops: 10 }; // 10 drops (typical fee)
-    let trace_result = trace_amount("Test small XRP amount (10 drops)", &fee_amount);
+    let trace_result = trace_amount_with_result("Test small XRP amount (10 drops)", &fee_amount);
     match trace_result {
         host::Result::Ok(_) => {
-            let _ = trace("SUCCESS: trace_amount with small XRP");
+            trace("SUCCESS: trace_amount with small XRP");
         }
         host::Result::Err(_) => {
-            let _ = trace_num("ERROR: trace_amount small XRP failed:", -608);
+            trace_num("ERROR: trace_amount small XRP failed:", -608);
             return -608; // Trace amount small XRP failed
         }
     }
@@ -862,18 +851,19 @@
     let large_xrp_amount = TokenAmount::XRP {
         num_drops: 100_000_000_000, // 100,000 XRP
     };
-    let trace_result = trace_amount("Test large XRP amount (100,000 XRP)", &large_xrp_amount);
+    let trace_result =
+        trace_amount_with_result("Test large XRP amount (100,000 XRP)", &large_xrp_amount);
     match trace_result {
         host::Result::Ok(_) => {
-            let _ = trace("SUCCESS: trace_amount with large XRP");
+            trace("SUCCESS: trace_amount with large XRP");
         }
         host::Result::Err(_) => {
-            let _ = trace_num("ERROR: trace_amount large XRP failed:", -609);
+            trace_num("ERROR: trace_amount large XRP failed:", -609);
             return -609; // Trace amount large XRP failed
         }
     }
 
-    let _ = trace("SUCCESS: trace_amount XRP tests completed");
+    trace("SUCCESS: trace_amount XRP tests completed");
 
     // Test 6.5.6: trace_amount() with IOU amount
     let currency_bytes = [2u8; 20]; // Test currency code
@@ -889,13 +879,13 @@
         issuer,
         currency_code,
     };
-    let trace_result = trace_amount("Test IOU amount", &iou_amount);
+    let trace_result = trace_amount_with_result("Test IOU amount", &iou_amount);
     match trace_result {
         host::Result::Ok(_) => {
-            let _ = trace("SUCCESS: trace_amount with IOU");
+            trace("SUCCESS: trace_amount with IOU");
         }
         host::Result::Err(_) => {
-            let _ = trace_num("ERROR: trace_amount IOU failed:", -610);
+            trace_num("ERROR: trace_amount IOU failed:", -610);
             return -610; // Trace amount IOU failed
         }
     }
@@ -912,13 +902,13 @@
         is_positive: true,
         mpt_id,
     };
-    let trace_result = trace_amount("Test positive MPT amount", &mpt_amount);
+    let trace_result = trace_amount_with_result("Test positive MPT amount", &mpt_amount);
     match trace_result {
         host::Result::Ok(_) => {
-            let _ = trace("SUCCESS: trace_amount with positive MPT");
+            trace("SUCCESS: trace_amount with positive MPT");
         }
         host::Result::Err(_) => {
-            let _ = trace_num("ERROR: trace_amount positive MPT failed:", -611);
+            trace_num("ERROR: trace_amount positive MPT failed:", -611);
             return -611; // Trace amount positive MPT failed
         }
     }
@@ -929,13 +919,13 @@
         is_positive: false,
         mpt_id,
     };
-    let trace_result = trace_amount("Test negative MPT amount", &negative_mpt_amount);
+    let trace_result = trace_amount_with_result("Test negative MPT amount", &negative_mpt_amount);
     match trace_result {
         host::Result::Ok(_) => {
-            let _ = trace("SUCCESS: trace_amount with negative MPT");
+            trace("SUCCESS: trace_amount with negative MPT");
         }
         host::Result::Err(_) => {
-            let _ = trace_num("ERROR: trace_amount negative MPT failed:", -612);
+            trace_num("ERROR: trace_amount negative MPT failed:", -612);
             return -612; // Trace amount negative MPT failed
         }
     }
@@ -946,17 +936,17 @@
         is_positive: true,
         mpt_id,
     };
-    let trace_result = trace_amount("Test zero MPT amount", &zero_mpt_amount);
+    let trace_result = trace_amount_with_result("Test zero MPT amount", &zero_mpt_amount);
     match trace_result {
         host::Result::Ok(_) => {
-            let _ = trace("SUCCESS: trace_amount with zero MPT");
+            trace("SUCCESS: trace_amount with zero MPT");
         }
         host::Result::Err(_) => {
-            let _ = trace_num("ERROR: trace_amount zero MPT failed:", -613);
+            trace_num("ERROR: trace_amount zero MPT failed:", -613);
             return -613; // Trace amount zero MPT failed
         }
     }
 
-    let _ = trace("SUCCESS: All trace_amount tests completed");
+    trace("SUCCESS: All trace_amount tests completed");
     0
 }