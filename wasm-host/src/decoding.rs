use crate::hashing::HASH256_LEN;
use hex;
use lazy_static::lazy_static;
use std::collections::HashMap;
use xrpl::core::addresscodec::utils::decode_base58;
use xrpl::core::binarycodec::definitions::{get_ledger_entry_type_code, get_transaction_type_code};

pub const ACCOUNT_ID_LEN: usize = 20;
pub type AccountId = Vec<u8>;

/* from rippled:

    STYPE(STI_UNKNOWN, -2)                        \
    STYPE(STI_NOTPRESENT, 0)                      \
    STYPE(STI_UINT16, 1)                          \
                                                  \
    /* types (common) */                          \
    STYPE(STI_UINT32, 2)                          \
    STYPE(STI_UINT64, 3)                          \
    STYPE(STI_UINT128, 4)                         \
    STYPE(STI_UINT256, 5)                         \
    STYPE(STI_AMOUNT, 6)                          \
    STYPE(STI_VL, 7)                              \
    STYPE(STI_ACCOUNT, 8)                         \
    STYPE(STI_NUMBER, 9)                          \
                                                  \
    /* 10-13 are reserved */                      \
    STYPE(STI_OBJECT, 14)                         \
    STYPE(STI_ARRAY, 15)                          \
                                                  \
    /* types (uncommon) */                        \
    STYPE(STI_UINT8, 16)                          \
    STYPE(STI_UINT160, 17)                        \
    STYPE(STI_PATHSET, 18)                        \
    STYPE(STI_VECTOR256, 19)                      \
    STYPE(STI_UINT96, 20)                         \
    STYPE(STI_UINT192, 21)                        \
    STYPE(STI_UINT384, 22)                        \
    STYPE(STI_UINT512, 23)                        \
    STYPE(STI_ISSUE, 24)                          \
    STYPE(STI_XCHAIN_BRIDGE, 25)                  \
    STYPE(STI_CURRENCY, 26)                       \
                                                  \
    /* high-level types */                        \
    /* cannot be serialized inside other types */ \
    STYPE(STI_TRANSACTION, 10001)                 \
    STYPE(STI_LEDGERENTRY, 10002)                 \
    STYPE(STI_VALIDATION, 10003)                  \
    STYPE(STI_METADATA, 10004)

*/

#[allow(non_camel_case_types)]
pub enum Decodable {
    UINT16,
    Uint16_TX_TYPE,
    UINT16_LEDGER_OBJECT_TYPE,
    UINT32,
    UINT64,
    UINT128,
    UINT256,
    AMOUNT,
    VL_HEX,
    VL_OTHER,
    ACCOUNT,
    NUMBER,
    OBJECT,
    ARRAY,
    UINT8,
    UINT160,
    PATHSET,
    VECTOR256,
    UINT96,
    UINT192,
    UINT384,
    UINT512,
    ISSUE,
    XCHAIN_BRIDGE,
    CURRENCY,
    AS_IS,
    NOT,
}

impl Decodable {
    pub fn from_sfield(field: i32) -> Self {
        assert!(field >= 0);
        if let Some(name) = SField_To_Name.get(&field) {
            if name == "TransactionType" {
                return Decodable::Uint16_TX_TYPE;
            } else if name == "LedgerEntryType" {
                return Decodable::UINT16_LEDGER_OBJECT_TYPE;
            } else if name == "PublicKey"
                || name == "MessageKey"
                || name == "SigningPubKey"
                || name == "TxnSignature"
            {
                return Decodable::VL_HEX;
            }
        }

        let field_type = field >> 16;
        match field_type {
            1 => Decodable::UINT16,
            2 => Decodable::UINT32,
            3 => Decodable::UINT64,
            4 => Decodable::UINT128,
            5 => Decodable::UINT256,
            6 => Decodable::AMOUNT,
            7 => Decodable::VL_OTHER,
            8 => Decodable::ACCOUNT,
            9 => Decodable::NUMBER,
            // 10-13 are reserved as stated in rippled
            14 => Decodable::OBJECT,
            15 => Decodable::ARRAY,
            16 => Decodable::UINT8,
            17 => Decodable::UINT160,
            18 => Decodable::PATHSET,
            19 => Decodable::VECTOR256,
            20 => Decodable::UINT96,
            21 => Decodable::UINT192,
            22 => Decodable::UINT384,
            23 => Decodable::UINT512,
            24 => Decodable::ISSUE,
            25 => Decodable::XCHAIN_BRIDGE,
            26 => Decodable::CURRENCY,

            _ => Decodable::NOT,
        }
    }
}

pub fn decode(s: &String, decodable: Decodable) -> Option<Vec<u8>> {
    match decodable {
        Decodable::UINT16 => decode_u16(s),
        Decodable::Uint16_TX_TYPE => decode_tx_type(s),
        Decodable::UINT16_LEDGER_OBJECT_TYPE => decode_ledger_obj_type(s),
        Decodable::UINT32 => decode_u32(s),
        Decodable::UINT64 => decode_u64(s),
        Decodable::UINT128 => decode_u128(s),
        Decodable::UINT256 => decode_hash(s),
        Decodable::AMOUNT => decode_i64(s),
        Decodable::VL_HEX => decode_hex(s),
        Decodable::VL_OTHER => decode_vl_other(s),
        Decodable::ACCOUNT => decode_account_id(s),
        Decodable::NUMBER => not_implemented(s),
        Decodable::OBJECT => not_implemented(s),
        Decodable::ARRAY => not_implemented(s),
        Decodable::UINT8 => decode_u8(s),
        Decodable::UINT160 => decode_hex(s),
        Decodable::PATHSET => not_implemented(s),
        Decodable::VECTOR256 => decode_hex(s),
        Decodable::UINT96 => decode_hex(s),
        Decodable::UINT192 => decode_hex(s),
        Decodable::UINT384 => decode_hex(s),
        Decodable::UINT512 => decode_hex(s),
        Decodable::ISSUE => not_implemented(s),
        Decodable::XCHAIN_BRIDGE => not_implemented(s),
        Decodable::CURRENCY => not_implemented(s),
        Decodable::AS_IS => raw_string_to_bytes(s),
        Decodable::NOT => decode_not(s),
    }
}

pub fn decode_tx_type(tx_type: &String) -> Option<Vec<u8>> {
    get_transaction_type_code(tx_type).map(|num| num.to_le_bytes().to_vec())
}

pub fn decode_ledger_obj_type(lo_type: &String) -> Option<Vec<u8>> {
    get_ledger_entry_type_code(lo_type).map(|num| num.to_le_bytes().to_vec())
}

pub fn decode_account_id(base58_account_id: &String) -> Option<Vec<u8>> {
    match decode_base58(base58_account_id, &[0x0]) {
        Ok(aid) => {
            if aid.len() == ACCOUNT_ID_LEN {
                Some(aid)
            } else {
                None
            }
        }
        Err(_) => None,
    }
}

pub fn decode_hash(hex_hash: &String) -> Option<Vec<u8>> {
    match hex::decode(hex_hash) {
        Ok(bytes) => {
            if bytes.len() == HASH256_LEN {
                Some(bytes)
            } else {
                None
            }
        }
        Err(_) => None,
    }
}
pub fn decode_hex(s: &String) -> Option<Vec<u8>> {
    match hex::decode(s) {
        Ok(bytes) => Some(bytes),
        Err(_) => None,
    }
}

pub fn decode_u8(s: &String) -> Option<Vec<u8>> {
    match s.parse::<u8>() {
        Ok(num) => Some(num.to_le_bytes().to_vec()),
        Err(_) => None,
    }
}

<<<<<<< HEAD
pub fn decode(s: &String, decodable: Decodable) -> Option<Vec<u8>> {
    match decodable {
        Decodable::UINT256 => decode_hash(s),
        Decodable::ACCOUNT => decode_account_id(s),
        Decodable::AMOUNT => decode_amount(s),
        // TODO: Add types for PublicKey, TxnSignature [VL Type], ARRAY, etc. 
        // UINT16 + String(TransactionType) => UINT16
        Decodable::NOT => Some(hex::decode(s).unwrap()),
=======
pub fn decode_u16(s: &String) -> Option<Vec<u8>> {
    match s.parse::<u16>() {
        Ok(num) => Some(num.to_le_bytes().to_vec()),
        Err(_) => None,
    }
}

pub fn decode_u32(s: &String) -> Option<Vec<u8>> {
    match s.parse::<u32>() {
        Ok(num) => Some(num.to_le_bytes().to_vec()),
        Err(_) => None,
>>>>>>> 78965dd6
    }
}

pub fn decode_u64(s: &String) -> Option<Vec<u8>> {
    match s.parse::<u64>() {
        Ok(num) => Some(num.to_le_bytes().to_vec()),
        Err(_) => None,
    }
}

pub fn decode_i64(s: &String) -> Option<Vec<u8>> {
    match s.parse::<i64>() {
        Ok(num) => Some(num.to_le_bytes().to_vec()),
        Err(_) => None,
    }
}

pub fn decode_u128(hex_hash: &String) -> Option<Vec<u8>> {
    match hex::decode(hex_hash) {
        Ok(bytes) => {
            if bytes.len() == 16 {
                Some(bytes)
            } else {
                None
            }
        }
        Err(_) => None,
    }
}

pub fn decode_vl_other(s: &String) -> Option<Vec<u8>> {
    decode_hex(s)
}

pub fn not_implemented(_: &String) -> Option<Vec<u8>> {
    None
}

pub fn decode_not(_: &String) -> Option<Vec<u8>> {
    None
}

pub fn raw_string_to_bytes(s: &String) -> Option<Vec<u8>> {
    Some(s.as_bytes().to_vec())
}

lazy_static! {
    pub static ref SField_To_Name: HashMap<i32, String> = polulate_field_names();
}

fn polulate_field_names() -> HashMap<i32, String> {
    let mut sfield_names: HashMap<i32, String> = HashMap::new();
    sfield_names.insert(-1, "Invalid".to_string());
    sfield_names.insert(0, "Generic".to_string());
    sfield_names.insert(65537, "LedgerEntryType".to_string());
    sfield_names.insert(65538, "TransactionType".to_string());
    sfield_names.insert(65539, "SignerWeight".to_string());
    sfield_names.insert(65540, "TransferFee".to_string());
    sfield_names.insert(65541, "TradingFee".to_string());
    sfield_names.insert(65542, "DiscountedFee".to_string());
    sfield_names.insert(65552, "Version".to_string());
    sfield_names.insert(65553, "HookStateChangeCount".to_string());
    sfield_names.insert(65554, "HookEmitCount".to_string());
    sfield_names.insert(65555, "HookExecutionIndex".to_string());
    sfield_names.insert(65556, "HookApiVersion".to_string());
    sfield_names.insert(65557, "LedgerFixType".to_string());
    sfield_names.insert(131073, "NetworkID".to_string());
    sfield_names.insert(131074, "Flags".to_string());
    sfield_names.insert(131075, "SourceTag".to_string());
    sfield_names.insert(131076, "Sequence".to_string());
    sfield_names.insert(131077, "PreviousTxnLgrSeq".to_string());
    sfield_names.insert(131078, "LedgerSequence".to_string());
    sfield_names.insert(131079, "CloseTime".to_string());
    sfield_names.insert(131080, "ParentCloseTime".to_string());
    sfield_names.insert(131081, "SigningTime".to_string());
    sfield_names.insert(131082, "Expiration".to_string());
    sfield_names.insert(131083, "TransferRate".to_string());
    sfield_names.insert(131084, "WalletSize".to_string());
    sfield_names.insert(131085, "OwnerCount".to_string());
    sfield_names.insert(131086, "DestinationTag".to_string());
    sfield_names.insert(131087, "LastUpdateTime".to_string());
    sfield_names.insert(131088, "HighQualityIn".to_string());
    sfield_names.insert(131089, "HighQualityOut".to_string());
    sfield_names.insert(131090, "LowQualityIn".to_string());
    sfield_names.insert(131091, "LowQualityOut".to_string());
    sfield_names.insert(131092, "QualityIn".to_string());
    sfield_names.insert(131093, "QualityOut".to_string());
    sfield_names.insert(131094, "StampEscrow".to_string());
    sfield_names.insert(131095, "BondAmount".to_string());
    sfield_names.insert(131096, "LoadFee".to_string());
    sfield_names.insert(131097, "OfferSequence".to_string());
    sfield_names.insert(131098, "FirstLedgerSequence".to_string());
    sfield_names.insert(131099, "LastLedgerSequence".to_string());
    sfield_names.insert(131100, "TransactionIndex".to_string());
    sfield_names.insert(131101, "OperationLimit".to_string());
    sfield_names.insert(131102, "ReferenceFeeUnits".to_string());
    sfield_names.insert(131103, "ReserveBase".to_string());
    sfield_names.insert(131104, "ReserveIncrement".to_string());
    sfield_names.insert(131105, "SetFlag".to_string());
    sfield_names.insert(131106, "ClearFlag".to_string());
    sfield_names.insert(131107, "SignerQuorum".to_string());
    sfield_names.insert(131108, "CancelAfter".to_string());
    sfield_names.insert(131109, "FinishAfter".to_string());
    sfield_names.insert(131110, "SignerListID".to_string());
    sfield_names.insert(131111, "SettleDelay".to_string());
    sfield_names.insert(131112, "TicketCount".to_string());
    sfield_names.insert(131113, "TicketSequence".to_string());
    sfield_names.insert(131114, "NFTokenTaxon".to_string());
    sfield_names.insert(131115, "MintedNFTokens".to_string());
    sfield_names.insert(131116, "BurnedNFTokens".to_string());
    sfield_names.insert(131117, "HookStateCount".to_string());
    sfield_names.insert(131118, "EmitGeneration".to_string());
    sfield_names.insert(131120, "VoteWeight".to_string());
    sfield_names.insert(131122, "FirstNFTokenSequence".to_string());
    sfield_names.insert(131123, "OracleDocumentID".to_string());
    sfield_names.insert(131124, "ExtensionComputeLimit".to_string());
    sfield_names.insert(131125, "ExtensionSizeLimit".to_string());
    sfield_names.insert(131126, "GasPrice".to_string());
    sfield_names.insert(131127, "ComputationAllowance".to_string());
    sfield_names.insert(196609, "IndexNext".to_string());
    sfield_names.insert(196610, "IndexPrevious".to_string());
    sfield_names.insert(196611, "BookNode".to_string());
    sfield_names.insert(196612, "OwnerNode".to_string());
    sfield_names.insert(196613, "BaseFee".to_string());
    sfield_names.insert(196614, "ExchangeRate".to_string());
    sfield_names.insert(196615, "LowNode".to_string());
    sfield_names.insert(196616, "HighNode".to_string());
    sfield_names.insert(196617, "DestinationNode".to_string());
    sfield_names.insert(196618, "Cookie".to_string());
    sfield_names.insert(196619, "ServerVersion".to_string());
    sfield_names.insert(196620, "NFTokenOfferNode".to_string());
    sfield_names.insert(196621, "EmitBurden".to_string());
    sfield_names.insert(196624, "HookOn".to_string());
    sfield_names.insert(196625, "HookInstructionCount".to_string());
    sfield_names.insert(196626, "HookReturnCode".to_string());
    sfield_names.insert(196627, "ReferenceCount".to_string());
    sfield_names.insert(196628, "XChainClaimID".to_string());
    sfield_names.insert(196629, "XChainAccountCreateCount".to_string());
    sfield_names.insert(196630, "XChainAccountClaimCount".to_string());
    sfield_names.insert(196631, "AssetPrice".to_string());
    sfield_names.insert(196632, "MaximumAmount".to_string());
    sfield_names.insert(196633, "OutstandingAmount".to_string());
    sfield_names.insert(196634, "MPTAmount".to_string());
    sfield_names.insert(196635, "IssuerNode".to_string());
    sfield_names.insert(196636, "SubjectNode".to_string());
    sfield_names.insert(262145, "EmailHash".to_string());
    sfield_names.insert(327681, "LedgerHash".to_string());
    sfield_names.insert(327682, "ParentHash".to_string());
    sfield_names.insert(327683, "TransactionHash".to_string());
    sfield_names.insert(327684, "AccountHash".to_string());
    sfield_names.insert(327685, "PreviousTxnID".to_string());
    sfield_names.insert(327686, "LedgerIndex".to_string());
    sfield_names.insert(327687, "WalletLocator".to_string());
    sfield_names.insert(327688, "RootIndex".to_string());
    sfield_names.insert(327689, "AccountTxnID".to_string());
    sfield_names.insert(327690, "NFTokenID".to_string());
    sfield_names.insert(327691, "EmitParentTxnID".to_string());
    sfield_names.insert(327692, "EmitNonce".to_string());
    sfield_names.insert(327693, "EmitHookHash".to_string());
    sfield_names.insert(327694, "AMMID".to_string());
    sfield_names.insert(327696, "BookDirectory".to_string());
    sfield_names.insert(327697, "InvoiceID".to_string());
    sfield_names.insert(327698, "Nickname".to_string());
    sfield_names.insert(327699, "Amendment".to_string());
    sfield_names.insert(327701, "Digest".to_string());
    sfield_names.insert(327702, "Channel".to_string());
    sfield_names.insert(327703, "ConsensusHash".to_string());
    sfield_names.insert(327704, "CheckID".to_string());
    sfield_names.insert(327705, "ValidatedHash".to_string());
    sfield_names.insert(327706, "PreviousPageMin".to_string());
    sfield_names.insert(327707, "NextPageMin".to_string());
    sfield_names.insert(327708, "NFTokenBuyOffer".to_string());
    sfield_names.insert(327709, "NFTokenSellOffer".to_string());
    sfield_names.insert(327710, "HookStateKey".to_string());
    sfield_names.insert(327711, "HookHash".to_string());
    sfield_names.insert(327712, "HookNamespace".to_string());
    sfield_names.insert(327713, "HookSetTxnID".to_string());
    sfield_names.insert(327714, "DomainID".to_string());
    sfield_names.insert(327937, "hash".to_string());
    sfield_names.insert(327938, "index".to_string());
    sfield_names.insert(393217, "Amount".to_string());
    sfield_names.insert(393218, "Balance".to_string());
    sfield_names.insert(393219, "LimitAmount".to_string());
    sfield_names.insert(393220, "TakerPays".to_string());
    sfield_names.insert(393221, "TakerGets".to_string());
    sfield_names.insert(393222, "LowLimit".to_string());
    sfield_names.insert(393223, "HighLimit".to_string());
    sfield_names.insert(393224, "Fee".to_string());
    sfield_names.insert(393225, "SendMax".to_string());
    sfield_names.insert(393226, "DeliverMin".to_string());
    sfield_names.insert(393227, "Amount2".to_string());
    sfield_names.insert(393228, "BidMin".to_string());
    sfield_names.insert(393229, "BidMax".to_string());
    sfield_names.insert(393232, "MinimumOffer".to_string());
    sfield_names.insert(393233, "RippleEscrow".to_string());
    sfield_names.insert(393234, "DeliveredAmount".to_string());
    sfield_names.insert(393235, "NFTokenBrokerFee".to_string());
    sfield_names.insert(393238, "BaseFeeDrops".to_string());
    sfield_names.insert(393239, "ReserveBaseDrops".to_string());
    sfield_names.insert(393240, "ReserveIncrementDrops".to_string());
    sfield_names.insert(393241, "LPTokenOut".to_string());
    sfield_names.insert(393242, "LPTokenIn".to_string());
    sfield_names.insert(393243, "EPrice".to_string());
    sfield_names.insert(393244, "Price".to_string());
    sfield_names.insert(393245, "SignatureReward".to_string());
    sfield_names.insert(393246, "MinAccountCreateAmount".to_string());
    sfield_names.insert(393247, "LPTokenBalance".to_string());
    sfield_names.insert(458753, "PublicKey".to_string());
    sfield_names.insert(458754, "MessageKey".to_string());
    sfield_names.insert(458755, "SigningPubKey".to_string());
    sfield_names.insert(458756, "TxnSignature".to_string());
    sfield_names.insert(458757, "URI".to_string());
    sfield_names.insert(458758, "Signature".to_string());
    sfield_names.insert(458759, "Domain".to_string());
    sfield_names.insert(458760, "FundCode".to_string());
    sfield_names.insert(458761, "RemoveCode".to_string());
    sfield_names.insert(458762, "ExpireCode".to_string());
    sfield_names.insert(458763, "CreateCode".to_string());
    sfield_names.insert(458764, "MemoType".to_string());
    sfield_names.insert(458765, "MemoData".to_string());
    sfield_names.insert(458766, "MemoFormat".to_string());
    sfield_names.insert(458768, "Fulfillment".to_string());
    sfield_names.insert(458769, "Condition".to_string());
    sfield_names.insert(458770, "MasterSignature".to_string());
    sfield_names.insert(458771, "UNLModifyValidator".to_string());
    sfield_names.insert(458772, "ValidatorToDisable".to_string());
    sfield_names.insert(458773, "ValidatorToReEnable".to_string());
    sfield_names.insert(458774, "HookStateData".to_string());
    sfield_names.insert(458775, "HookReturnString".to_string());
    sfield_names.insert(458776, "HookParameterName".to_string());
    sfield_names.insert(458777, "HookParameterValue".to_string());
    sfield_names.insert(458778, "DIDDocument".to_string());
    sfield_names.insert(458779, "Data".to_string());
    sfield_names.insert(458780, "AssetClass".to_string());
    sfield_names.insert(458781, "Provider".to_string());
    sfield_names.insert(458782, "MPTokenMetadata".to_string());
    sfield_names.insert(458783, "CredentialType".to_string());
    sfield_names.insert(458784, "FinishFunction".to_string());
    sfield_names.insert(524289, "Account".to_string());
    sfield_names.insert(524290, "Owner".to_string());
    sfield_names.insert(524291, "Destination".to_string());
    sfield_names.insert(524292, "Issuer".to_string());
    sfield_names.insert(524293, "Authorize".to_string());
    sfield_names.insert(524294, "Unauthorize".to_string());
    sfield_names.insert(524296, "RegularKey".to_string());
    sfield_names.insert(524297, "NFTokenMinter".to_string());
    sfield_names.insert(524298, "EmitCallback".to_string());
    sfield_names.insert(524299, "Holder".to_string());
    sfield_names.insert(524304, "HookAccount".to_string());
    sfield_names.insert(524306, "OtherChainSource".to_string());
    sfield_names.insert(524307, "OtherChainDestination".to_string());
    sfield_names.insert(524308, "AttestationSignerAccount".to_string());
    sfield_names.insert(524309, "AttestationRewardAccount".to_string());
    sfield_names.insert(524310, "LockingChainDoor".to_string());
    sfield_names.insert(524311, "IssuingChainDoor".to_string());
    sfield_names.insert(524312, "Subject".to_string());
    sfield_names.insert(589825, "Number".to_string());
    sfield_names.insert(917506, "TransactionMetaData".to_string());
    sfield_names.insert(917507, "CreatedNode".to_string());
    sfield_names.insert(917508, "DeletedNode".to_string());
    sfield_names.insert(917509, "ModifiedNode".to_string());
    sfield_names.insert(917510, "PreviousFields".to_string());
    sfield_names.insert(917511, "FinalFields".to_string());
    sfield_names.insert(917512, "NewFields".to_string());
    sfield_names.insert(917513, "TemplateEntry".to_string());
    sfield_names.insert(917514, "Memo".to_string());
    sfield_names.insert(917515, "SignerEntry".to_string());
    sfield_names.insert(917516, "NFToken".to_string());
    sfield_names.insert(917517, "EmitDetails".to_string());
    sfield_names.insert(917518, "Hook".to_string());
    sfield_names.insert(917520, "Signer".to_string());
    sfield_names.insert(917522, "Majority".to_string());
    sfield_names.insert(917523, "DisabledValidator".to_string());
    sfield_names.insert(917524, "EmittedTxn".to_string());
    sfield_names.insert(917525, "HookExecution".to_string());
    sfield_names.insert(917526, "HookDefinition".to_string());
    sfield_names.insert(917527, "HookParameter".to_string());
    sfield_names.insert(917528, "HookGrant".to_string());
    sfield_names.insert(917529, "VoteEntry".to_string());
    sfield_names.insert(917530, "AuctionSlot".to_string());
    sfield_names.insert(917531, "AuthAccount".to_string());
    sfield_names.insert(917532, "XChainClaimProofSig".to_string());
    sfield_names.insert(917533, "XChainCreateAccountProofSig".to_string());
    sfield_names.insert(
        917534,
        "XChainClaimAttestationCollectionElement".to_string(),
    );
    sfield_names.insert(
        917535,
        "XChainCreateAccountAttestationCollectionElement".to_string(),
    );
    sfield_names.insert(917536, "PriceData".to_string());
    sfield_names.insert(917537, "Credential".to_string());
    sfield_names.insert(983043, "Signers".to_string());
    sfield_names.insert(983044, "SignerEntries".to_string());
    sfield_names.insert(983045, "Template".to_string());
    sfield_names.insert(983046, "Necessary".to_string());
    sfield_names.insert(983047, "Sufficient".to_string());
    sfield_names.insert(983048, "AffectedNodes".to_string());
    sfield_names.insert(983049, "Memos".to_string());
    sfield_names.insert(983050, "NFTokens".to_string());
    sfield_names.insert(983051, "Hooks".to_string());
    sfield_names.insert(983052, "VoteSlots".to_string());
    sfield_names.insert(983056, "Majorities".to_string());
    sfield_names.insert(983057, "DisabledValidators".to_string());
    sfield_names.insert(983058, "HookExecutions".to_string());
    sfield_names.insert(983059, "HookParameters".to_string());
    sfield_names.insert(983060, "HookGrants".to_string());
    sfield_names.insert(983061, "XChainClaimAttestations".to_string());
    sfield_names.insert(983062, "XChainCreateAccountAttestations".to_string());
    sfield_names.insert(983064, "PriceDataSeries".to_string());
    sfield_names.insert(983065, "AuthAccounts".to_string());
    sfield_names.insert(983066, "AuthorizeCredentials".to_string());
    sfield_names.insert(983067, "UnauthorizeCredentials".to_string());
    sfield_names.insert(983068, "AcceptedCredentials".to_string());
    sfield_names.insert(1048577, "CloseResolution".to_string());
    sfield_names.insert(1048578, "Method".to_string());
    sfield_names.insert(1048579, "TransactionResult".to_string());
    sfield_names.insert(1048580, "Scale".to_string());
    sfield_names.insert(1048581, "AssetScale".to_string());
    sfield_names.insert(1048592, "TickSize".to_string());
    sfield_names.insert(1048593, "UNLModifyDisabling".to_string());
    sfield_names.insert(1048594, "HookResult".to_string());
    sfield_names.insert(1048595, "WasLockingChainSend".to_string());
    sfield_names.insert(1114113, "TakerPaysCurrency".to_string());
    sfield_names.insert(1114114, "TakerPaysIssuer".to_string());
    sfield_names.insert(1114115, "TakerGetsCurrency".to_string());
    sfield_names.insert(1114116, "TakerGetsIssuer".to_string());
    sfield_names.insert(1179649, "Paths".to_string());
    sfield_names.insert(1245185, "Indexes".to_string());
    sfield_names.insert(1245186, "Hashes".to_string());
    sfield_names.insert(1245187, "Amendments".to_string());
    sfield_names.insert(1245188, "NFTokenOffers".to_string());
    sfield_names.insert(1245189, "CredentialIDs".to_string());
    sfield_names.insert(1376257, "MPTokenIssuanceID".to_string());
    sfield_names.insert(1572865, "LockingChainIssue".to_string());
    sfield_names.insert(1572866, "IssuingChainIssue".to_string());
    sfield_names.insert(1572867, "Asset".to_string());
    sfield_names.insert(1572868, "Asset2".to_string());
    sfield_names.insert(1638401, "XChainBridge".to_string());
    sfield_names.insert(1703937, "BaseAsset".to_string());
    sfield_names.insert(1703938, "QuoteAsset".to_string());
    sfield_names.insert(655425793, "Transaction".to_string());
    sfield_names.insert(655491329, "LedgerEntry".to_string());
    sfield_names.insert(655556865, "Validation".to_string());
    sfield_names.insert(655622401, "Metadata".to_string());
    sfield_names
}<|MERGE_RESOLUTION|>--- conflicted
+++ resolved
@@ -208,16 +208,6 @@
     }
 }
 
-<<<<<<< HEAD
-pub fn decode(s: &String, decodable: Decodable) -> Option<Vec<u8>> {
-    match decodable {
-        Decodable::UINT256 => decode_hash(s),
-        Decodable::ACCOUNT => decode_account_id(s),
-        Decodable::AMOUNT => decode_amount(s),
-        // TODO: Add types for PublicKey, TxnSignature [VL Type], ARRAY, etc. 
-        // UINT16 + String(TransactionType) => UINT16
-        Decodable::NOT => Some(hex::decode(s).unwrap()),
-=======
 pub fn decode_u16(s: &String) -> Option<Vec<u8>> {
     match s.parse::<u16>() {
         Ok(num) => Some(num.to_le_bytes().to_vec()),
@@ -229,7 +219,6 @@
     match s.parse::<u32>() {
         Ok(num) => Some(num.to_le_bytes().to_vec()),
         Err(_) => None,
->>>>>>> 78965dd6
     }
 }
 
