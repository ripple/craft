--- conflicted
+++ resolved
@@ -14,19 +14,11 @@
 colored = "2.1"
 hex = "0.4"
 inquire = "0.6"
-<<<<<<< HEAD
-=======
 open = "5.3.2"
->>>>>>> a8a5ec14
 regex = "1.10"
 ripemd = "0.1"
 serde = { version = "1.0", features = ["derive"] }
 sha2 = "0.10"
 tokio = { version = "1.36", features = ["full"] }
 walkdir = "2.4"
-<<<<<<< HEAD
-which = "5.0"
-open = "5.3.2"
-=======
-which = "5.0"
->>>>>>> a8a5ec14
+which = "5.0"