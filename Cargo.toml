[workspace]
members = [".", "wasm-host"]

[package]
name = "craft"
<<<<<<< HEAD
version = "0.4.0"
edition = "2024"
=======
version = "0.5.0-devnet2"
edition = "2021"
>>>>>>> 3ff8d449
description = "An interactive CLI tool for building and testing WASM smart contracts"

[dependencies]
anyhow = "1.0"
bs58 = "0.5"
clap = { version = "4.4", features = ["derive"] }
<<<<<<< HEAD
inquire = "0.7.5"
colored = "2.2.0"
tokio = { version = "1.36", features = ["full"] }
anyhow = "1.0"
serde = { version = "1.0", features = ["derive"] }
which = "7.0.3"
hex = "0.4"
walkdir = "2.4"
regex = "1.10"
sha2 = "0.10"
=======
colored = "2.1"
hex = "0.4"
inquire = "0.6"
regex = "1.10"
>>>>>>> 3ff8d449
ripemd = "0.1"
serde = { version = "1.0", features = ["derive"] }
sha2 = "0.10"
tokio = { version = "1.36", features = ["full"] }
walkdir = "2.4"
which = "5.0"<|MERGE_RESOLUTION|>--- conflicted
+++ resolved
@@ -3,36 +3,18 @@
 
 [package]
 name = "craft"
-<<<<<<< HEAD
-version = "0.4.0"
-edition = "2024"
-=======
 version = "0.5.0-devnet2"
 edition = "2021"
->>>>>>> 3ff8d449
 description = "An interactive CLI tool for building and testing WASM smart contracts"
 
 [dependencies]
 anyhow = "1.0"
 bs58 = "0.5"
 clap = { version = "4.4", features = ["derive"] }
-<<<<<<< HEAD
-inquire = "0.7.5"
-colored = "2.2.0"
-tokio = { version = "1.36", features = ["full"] }
-anyhow = "1.0"
-serde = { version = "1.0", features = ["derive"] }
-which = "7.0.3"
-hex = "0.4"
-walkdir = "2.4"
-regex = "1.10"
-sha2 = "0.10"
-=======
 colored = "2.1"
 hex = "0.4"
 inquire = "0.6"
 regex = "1.10"
->>>>>>> 3ff8d449
 ripemd = "0.1"
 serde = { version = "1.0", features = ["derive"] }
 sha2 = "0.10"
