--- conflicted
+++ resolved
@@ -1,24 +1,14 @@
-<<<<<<< HEAD
 #![no_std]
 
 pub mod core;
 pub mod host;
-=======
-pub mod host_lib;
->>>>>>> 49f9fff6
 pub mod locator;
 pub mod sfield;
 
 pub const XRPL_ACCOUNT_ID_SIZE: usize = 20;
-<<<<<<< HEAD
 // use keylet hash only (i.e. without 2-byte LedgerEntryType) for now.
 // TODO Check rippled
 pub const XRPL_KEYLET_SIZE: usize = 32;
-=======
-// use keylet hash only (i.e. without 2-byte LedgerEntryType) for now. 
-// TODO Check rippled  
-pub const XRPL_KEYLET_SIZE: usize = 32;  
->>>>>>> 49f9fff6
 pub const XRPL_HASH256_SIZE: usize = 32;
 pub const XRPL_CONTRACT_DATA_SIZE: usize = 4096; //TODO size??
 pub type AccountID = [u8; XRPL_ACCOUNT_ID_SIZE];
@@ -30,12 +20,8 @@
 
 pub fn get_tx_account_id() -> Option<AccountID> {
     let mut account_id: AccountID = [0; XRPL_ACCOUNT_ID_SIZE];
-<<<<<<< HEAD
-    if unsafe { host::get_tx_field(sfield::Account, account_id.as_mut_ptr(), account_id.len()) } > 0
-=======
-    if unsafe { host_lib::get_tx_field(sfield::Account, account_id.as_mut_ptr(), account_id.len()) }
+    if unsafe { host::get_tx_field(sfield::Account, account_id.as_mut_ptr(), account_id.len()) }
         > 0
->>>>>>> 49f9fff6
     {
         Some(account_id)
     } else {
@@ -46,11 +32,7 @@
 pub fn get_current_escrow_account_id() -> Option<AccountID> {
     let mut account_id: AccountID = [0; XRPL_ACCOUNT_ID_SIZE];
     if unsafe {
-<<<<<<< HEAD
         host::get_current_ledger_obj_field(
-=======
-        host_lib::get_current_ledger_obj_field(
->>>>>>> 49f9fff6
             sfield::Account,
             account_id.as_mut_ptr(),
             account_id.len(),
@@ -66,11 +48,7 @@
 pub fn get_current_escrow_destination() -> Option<AccountID> {
     let mut account_id: AccountID = [0; XRPL_ACCOUNT_ID_SIZE];
     if unsafe {
-<<<<<<< HEAD
         host::get_current_ledger_obj_field(
-=======
-        host_lib::get_current_ledger_obj_field(
->>>>>>> 49f9fff6
             sfield::Destination,
             account_id.as_mut_ptr(),
             account_id.len(),
@@ -81,13 +59,13 @@
     } else {
         None
     }
-<<<<<<< HEAD
 }
 
 pub fn get_current_escrow_data() -> Option<ContractData> {
     let mut data: ContractData = [0; XRPL_CONTRACT_DATA_SIZE];
-    if unsafe { host::get_current_ledger_obj_field(sfield::Data, data.as_mut_ptr(), data.len()) }
-        > 0
+    if unsafe {
+        host::get_current_ledger_obj_field(sfield::Data, data.as_mut_ptr(), data.len())
+    } > 0
     {
         Some(data)
     } else {
@@ -98,31 +76,15 @@
 pub fn get_current_escrow_finish_after() -> Option<i32> {
     let mut after = 0i32;
     if unsafe {
-        host::get_current_ledger_obj_field(
-            sfield::FinishAfter,
-            (&mut after) as *mut i32 as *mut u8,
-            4,
-        )
+        host::get_current_ledger_obj_field(sfield::FinishAfter, (&mut after) as *mut i32 as *mut u8, 4)
     } > 0
     {
         Some(after)
-=======
-}
-
-pub fn get_current_escrow_data() -> Option<ContractData> {
-    let mut data: ContractData = [0; XRPL_CONTRACT_DATA_SIZE];
-    if unsafe {
-        host_lib::get_current_ledger_obj_field(sfield::Data, data.as_mut_ptr(), data.len())
-    } > 0
-    {
-        Some(data)
->>>>>>> 49f9fff6
     } else {
         None
     }
 }
 
-<<<<<<< HEAD
 pub fn get_account_balance(aid: &AccountID) -> Option<u64> {
     let keylet = match account_keylet(aid) {
         None => return None,
@@ -145,57 +107,23 @@
     } == 8
     {
         Some(balance)
-=======
-pub fn get_current_escrow_finish_after() -> Option<i32> {
-    let mut after = 0i32;
-    if unsafe {
-        host_lib::get_current_ledger_obj_field(sfield::FinishAfter, (&mut after) as *mut i32 as *mut u8, 4)
-    } > 0
-    {
-        Some(after)
->>>>>>> 49f9fff6
     } else {
         None
     }
 }
 
-<<<<<<< HEAD
 pub fn account_keylet(aid: &AccountID) -> Option<Keylet> {
     let mut key_let: Keylet = [0; XRPL_KEYLET_SIZE];
-    if unsafe { host::account_keylet(aid.as_ptr(), aid.len(), key_let.as_mut_ptr(), key_let.len()) }
-        > 0
+    if unsafe {
+        host::account_keylet(aid.as_ptr(), aid.len(), key_let.as_mut_ptr(), key_let.len())
+    } > 0
     {
         Some(key_let)
-=======
-pub fn get_account_balance(aid: &AccountID) -> Option<u64> {
-    let keylet = match account_keylet(aid) {
-        None => return None,
-        Some(keylet) => keylet,
-    };
-    // println!("std-lib keylet {:?}", keylet);    
-    let slot = unsafe { host_lib::ledger_slot_set(keylet.as_ptr(), keylet.len(), 0) };
-    if slot <= 0 {
-        return None;
-    }
-    // println!("std-lib slot {:?}", slot);
-    let mut balance = 0u64;
-    if unsafe {
-        host_lib::get_ledger_obj_field(
-            slot,
-            sfield::Balance,
-            (&mut balance) as *mut u64 as *mut u8,
-            8,
-        )
-    } == 8
-    {
-        Some(balance)
->>>>>>> 49f9fff6
     } else {
         None
     }
 }
 
-<<<<<<< HEAD
 pub fn update_current_escrow_data(data: ContractData) {
     unsafe {
         host::update_data(data.as_ptr(), data.len());
@@ -210,22 +138,4 @@
     // This instruction will halt execution of the WASM module.
     // It's the WASM equivalent of a trap or an unrecoverable error.
     ::core::arch::wasm32::unreachable();
-=======
-pub fn account_keylet(aid: &AccountID) -> Option<Keylet> {
-    let mut key_let: Keylet = [0; XRPL_KEYLET_SIZE];
-    if unsafe {
-        host_lib::account_keylet(aid.as_ptr(), aid.len(), key_let.as_mut_ptr(), key_let.len())
-    } > 0
-    {
-        Some(key_let)
-    } else {
-        None
-    }
-}
-
-pub fn update_current_escrow_data(data: ContractData) {
-    unsafe {
-        host_lib::update_data(data.as_ptr(), data.len());
-    }
->>>>>>> 49f9fff6
 }