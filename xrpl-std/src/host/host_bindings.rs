--- conflicted
+++ resolved
@@ -777,15 +777,11 @@
         out_buff_len: usize,
     ) -> i32;
 
-<<<<<<< HEAD
     // #############################
     // Host Function Category: NFT
     // #############################
 
     /// Retrieves the URI details of a specific NFT (Non-Fungible Token) associated with a given account.
-=======
-    /// Retrieves the details of a specific NFT (Non-Fungible Token) associated with a given account.
->>>>>>> 25499995
     ///
     /// # Parameters
     ///
