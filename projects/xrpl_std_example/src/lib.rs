#![no_std]
#![allow(unused_imports)]
<<<<<<< HEAD
use xrpl_std::host::trace::{trace_msg, trace_msg_with_data, trace_num, DataRepr};
use xrpl_std::{get_account_balance, get_tx_account_id};
=======
use xrpl_std::{get_account_balance, get_current_escrow_account_id, get_current_escrow_destination, get_current_escrow_finish_after, get_tx_account_id, host_lib};
use xrpl_std::locator::LocatorPacker;
use xrpl_std::sfield::{SignerEntries, SignerEntry, SignerWeight};
>>>>>>> ca4f2211

#[no_mangle]
pub extern "C" fn finish() -> i32 {
    {
<<<<<<< HEAD
        let _ = trace_msg("$$$$$ STARTING WASM EXECUTION $$$$$");
=======
>>>>>>> ca4f2211
        // let account_id_tx = match get_tx_account_id() {
        //     Some(v) => v,
        //     None => return -1,
        // };
        // println!("wasm finish {:?}", account_id_tx);
<<<<<<< HEAD
        //
=======
        // 
>>>>>>> ca4f2211
        // let account_id_clo = match get_current_escrow_account_id() {
        //     Some(v) => v,
        //     None => return -2,
        // };
<<<<<<< HEAD
        //
=======
        // 
>>>>>>> ca4f2211
        // let destination = match get_current_escrow_destination() {
        //     Some(v) => v,
        //     None => return -3,
        // };
        // if account_id_clo != account_id_tx {
        //     return -6;
        // }
        // if destination == account_id_tx {
        //     return -7;
        // }
    }
    {
        // let finish_after = match get_current_escrow_finish_after() {
        //     Some(v) => v,
        //     None => return -4,
        // };
        // if finish_after == 0 {
        //     return -8;
        // }
    }
    {
        let account_id_tx = match get_tx_account_id() {
            Some(v) => v,
            None => return -1,
        };
<<<<<<< HEAD
        let _ = trace_msg_with_data("  Account:", &account_id_tx, DataRepr::AsHex);

=======
>>>>>>> ca4f2211
        // println!("wasm finish account_id_tx {:?}", account_id_tx);
        let balance = match get_account_balance(&account_id_tx) {
            Some(v) => v,
            None => return -5,
        };
<<<<<<< HEAD
        let _ = trace_num("  Fee:", balance as i64);
        if balance <= 0 {
            return -9;
        }
    }
    {
        // let mut ledger_sqn = 0i32;
        // if unsafe { xrpl_std::host_lib::get_ledger_sqn((&mut ledger_sqn) as *mut i32 as *mut u8, 4) }
        //     <= 0
        // {
        //     return -10;
        // }
    }
    {
        // let s = "342F9E0D242EDB43A0FBFC672B302CC8BB904993172E57FBFF4C5D4A1EB85AB9";
        // let keylet = hex::decode(s).unwrap();
        // println!("wasm finish keylet {:?}", keylet);
        //
        // let slot = unsafe { host_lib::ledger_slot_set(keylet.as_ptr(), keylet.len(), 0) };
        //
        // println!("wasm finish slot {:?}", slot);
        //
        // let mut locator = LocatorPacker::new();
        // locator.pack(SignerEntries);
        // let array_len = unsafe {
        //     host_lib::get_ledger_obj_nested_array_len(slot, locator.get_addr(), locator.num_packed_bytes())
        // };
        // println!("wasm finish array_len {:?}", array_len);
        //
        // locator.pack(0);
        // locator.pack(SignerEntry);
        // locator.pack(SignerWeight);
        //
        // let mut weight = 0i32;
        // let nfr = unsafe {
        //     host_lib::get_ledger_obj_nested_field(
        //         slot, locator.get_addr(), locator.num_packed_bytes(),
        //         (&mut weight) as *mut i32 as *mut u8, 4
        //     )
        // };
        //
        // println!("wasm finish get_ledger_obj_nested_field {:?} {}", nfr, weight);
    }

=======
        // println!("wasm finish balance {:?}", balance);
        if balance <= 0 {
            return -9;
        }
    }
    {
        // let mut ledger_sqn = 0i32;
        // if unsafe { xrpl_std::host_lib::get_ledger_sqn((&mut ledger_sqn) as *mut i32 as *mut u8, 4) }
        //     <= 0
        // {
        //     return -10;
        // }
    }
    {
        // let s = "342F9E0D242EDB43A0FBFC672B302CC8BB904993172E57FBFF4C5D4A1EB85AB9";
        // let keylet = hex::decode(s).unwrap();
        // println!("wasm finish keylet {:?}", keylet);
        // 
        // let slot = unsafe { host_lib::ledger_slot_set(keylet.as_ptr(), keylet.len(), 0) };
        // 
        // println!("wasm finish slot {:?}", slot);
        // 
        // let mut locator = LocatorPacker::new();
        // locator.pack(SignerEntries);
        // let array_len = unsafe {
        //     host_lib::get_ledger_obj_nested_array_len(slot, locator.get_addr(), locator.num_packed_bytes())
        // };
        // println!("wasm finish array_len {:?}", array_len);
        // 
        // locator.pack(0);
        // locator.pack(SignerEntry);
        // locator.pack(SignerWeight);
        // 
        // let mut weight = 0i32;
        // let nfr = unsafe {
        //     host_lib::get_ledger_obj_nested_field(
        //         slot, locator.get_addr(), locator.num_packed_bytes(),
        //         (&mut weight) as *mut i32 as *mut u8, 4
        //     )
        // };
        // 
        // println!("wasm finish get_ledger_obj_nested_field {:?} {}", nfr, weight);
    }
    
>>>>>>> ca4f2211
    1
}<|MERGE_RESOLUTION|>--- conflicted
+++ resolved
@@ -1,40 +1,27 @@
 #![no_std]
 #![allow(unused_imports)]
-<<<<<<< HEAD
 use xrpl_std::host::trace::{trace_msg, trace_msg_with_data, trace_num, DataRepr};
-use xrpl_std::{get_account_balance, get_tx_account_id};
-=======
-use xrpl_std::{get_account_balance, get_current_escrow_account_id, get_current_escrow_destination, get_current_escrow_finish_after, get_tx_account_id, host_lib};
 use xrpl_std::locator::LocatorPacker;
 use xrpl_std::sfield::{SignerEntries, SignerEntry, SignerWeight};
->>>>>>> ca4f2211
+use xrpl_std::{
+    get_account_balance, get_current_escrow_account_id, get_current_escrow_destination,
+    get_current_escrow_finish_after, get_tx_account_id,
+};
 
 #[no_mangle]
 pub extern "C" fn finish() -> i32 {
     {
-<<<<<<< HEAD
-        let _ = trace_msg("$$$$$ STARTING WASM EXECUTION $$$$$");
-=======
->>>>>>> ca4f2211
         // let account_id_tx = match get_tx_account_id() {
         //     Some(v) => v,
         //     None => return -1,
         // };
         // println!("wasm finish {:?}", account_id_tx);
-<<<<<<< HEAD
         //
-=======
-        // 
->>>>>>> ca4f2211
         // let account_id_clo = match get_current_escrow_account_id() {
         //     Some(v) => v,
         //     None => return -2,
         // };
-<<<<<<< HEAD
         //
-=======
-        // 
->>>>>>> ca4f2211
         // let destination = match get_current_escrow_destination() {
         //     Some(v) => v,
         //     None => return -3,
@@ -60,18 +47,14 @@
             Some(v) => v,
             None => return -1,
         };
-<<<<<<< HEAD
         let _ = trace_msg_with_data("  Account:", &account_id_tx, DataRepr::AsHex);
 
-=======
->>>>>>> ca4f2211
-        // println!("wasm finish account_id_tx {:?}", account_id_tx);
         let balance = match get_account_balance(&account_id_tx) {
             Some(v) => v,
             None => return -5,
         };
-<<<<<<< HEAD
         let _ = trace_num("  Fee:", balance as i64);
+
         if balance <= 0 {
             return -9;
         }
@@ -115,51 +98,5 @@
         // println!("wasm finish get_ledger_obj_nested_field {:?} {}", nfr, weight);
     }
 
-=======
-        // println!("wasm finish balance {:?}", balance);
-        if balance <= 0 {
-            return -9;
-        }
-    }
-    {
-        // let mut ledger_sqn = 0i32;
-        // if unsafe { xrpl_std::host_lib::get_ledger_sqn((&mut ledger_sqn) as *mut i32 as *mut u8, 4) }
-        //     <= 0
-        // {
-        //     return -10;
-        // }
-    }
-    {
-        // let s = "342F9E0D242EDB43A0FBFC672B302CC8BB904993172E57FBFF4C5D4A1EB85AB9";
-        // let keylet = hex::decode(s).unwrap();
-        // println!("wasm finish keylet {:?}", keylet);
-        // 
-        // let slot = unsafe { host_lib::ledger_slot_set(keylet.as_ptr(), keylet.len(), 0) };
-        // 
-        // println!("wasm finish slot {:?}", slot);
-        // 
-        // let mut locator = LocatorPacker::new();
-        // locator.pack(SignerEntries);
-        // let array_len = unsafe {
-        //     host_lib::get_ledger_obj_nested_array_len(slot, locator.get_addr(), locator.num_packed_bytes())
-        // };
-        // println!("wasm finish array_len {:?}", array_len);
-        // 
-        // locator.pack(0);
-        // locator.pack(SignerEntry);
-        // locator.pack(SignerWeight);
-        // 
-        // let mut weight = 0i32;
-        // let nfr = unsafe {
-        //     host_lib::get_ledger_obj_nested_field(
-        //         slot, locator.get_addr(), locator.num_packed_bytes(),
-        //         (&mut weight) as *mut i32 as *mut u8, 4
-        //     )
-        // };
-        // 
-        // println!("wasm finish get_ledger_obj_nested_field {:?} {}", nfr, weight);
-    }
-    
->>>>>>> ca4f2211
     1
 }