#![no_std]
use xrpl_std::get_tx_account_id;

// Notary account that is authorized to finish the escrow
const NOTARY_ACCOUNT: &[u8] = b"rPPLRQwB3KGvpfDMABZucA8ifJJcvQhHD3"; // Account 2 (example)

#[unsafe(no_mangle)]
pub fn finish() -> bool {
    unsafe {
<<<<<<< HEAD
        let tx_account = match get_tx_account_id() {
            Some(v) => v,
            None => return false,
=======
        let tx_account = get_tx_account_id();

        // Convert account bytes to string for comparison
        let tx_account_str = match str::from_utf8(&tx_account.unwrap()) {
            Ok(s) => s,
            Err(_) => return false,
>>>>>>> 3499aaba
        };

        tx_account == NOTARY_ACCOUNT
    }
}<|MERGE_RESOLUTION|>--- conflicted
+++ resolved
@@ -7,18 +7,9 @@
 #[unsafe(no_mangle)]
 pub fn finish() -> bool {
     unsafe {
-<<<<<<< HEAD
         let tx_account = match get_tx_account_id() {
             Some(v) => v,
             None => return false,
-=======
-        let tx_account = get_tx_account_id();
-
-        // Convert account bytes to string for comparison
-        let tx_account_str = match str::from_utf8(&tx_account.unwrap()) {
-            Ok(s) => s,
-            Err(_) => return false,
->>>>>>> 3499aaba
         };
 
         tx_account == NOTARY_ACCOUNT
