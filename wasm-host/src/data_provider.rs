--- conflicted
+++ resolved
@@ -256,18 +256,8 @@
                             if buf_cap == 0 {
                                 return (HostError::BufferTooSmall as i32, buf);
                             }
-<<<<<<< HEAD
-                            buf[..bytes.len()].copy_from_slice(&bytes);
-                            (bytes.len() as i32, buf)
-                        }
-                    },
-                    serde_json::Value::Bool(b) => {
-                        if buf_cap == 0 {
-                            return (HostError::BufferTooSmall as i32, buf);
-=======
                             buf[0] = if *b { 1 } else { 0 };
                             (1, buf)
->>>>>>> b991e534
                         }
                         // be explicit about the cases we don't support
                         serde_json::Value::Null => (HostError::NotLeafField as i32, buf),
