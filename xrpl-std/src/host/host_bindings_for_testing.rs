// This file exists as a host_binding stand-in for non-WASM targets. For example, this file will
// be used during unit tests.

#[allow(unused)]
#[allow(clippy::missing_safety_doc)]
pub unsafe fn get_ledger_sqn(_out_buff_ptr: *mut u8, _out_buff_len: usize) -> i32 {
    -1
}

#[allow(unused)]
#[allow(clippy::missing_safety_doc)]
pub unsafe fn get_parent_ledger_time(_out_buff_ptr: *mut u8, _out_buff_len: usize) -> i32 {
    -1
}

#[allow(unused)]
#[allow(clippy::missing_safety_doc)]
pub unsafe fn get_parent_ledger_hash(__out_buff_ptr: *mut u8, _out_buff_len: usize) -> i32 {
    -1
}
#[allow(unused)]
#[allow(clippy::missing_safety_doc)]
pub unsafe fn cache_ledger_obj(
    _keylet_ptr: *const u8,
    _keylet_len: usize,
    __cache_num: i32,
) -> i32 {
    -1
}

#[allow(unused)]
#[allow(clippy::missing_safety_doc)]
pub unsafe fn get_tx_field(_field: i32, _out_buff_ptr: *mut u8, _out_buff_len: usize) -> i32 {
    -1
}
#[allow(unused)]
#[allow(clippy::missing_safety_doc)]
pub unsafe fn get_tx_field2(
    _field: i32,
    _field2: i32,
    _out_buff_ptr: *mut u8,
    _out_buff_len: usize,
) -> i32 {
    -1
}
#[allow(unused)]
#[allow(clippy::missing_safety_doc)]
pub unsafe fn get_tx_field3(
    _field: i32,
    _field2: i32,
    _field3: i32,
    _out_buff_ptr: *mut u8,
    _out_buff_len: usize,
) -> i32 {
    -1
}
#[allow(unused)]
#[allow(clippy::missing_safety_doc)]
pub unsafe fn get_tx_field4(
    _field: i32,
    _field2: i32,
    _field3: i32,
    _field4: i32,
    _out_buff_ptr: *mut u8,
    _out_buff_len: usize,
) -> i32 {
    -1
}
#[allow(unused)]
#[allow(clippy::missing_safety_doc)]
pub unsafe fn get_tx_field5(
    _field: i32,
    _field2: i32,
    _field3: i32,
    _field4: i32,
    _field5: i32,
    _out_buff_ptr: *mut u8,
    _out_buff_len: usize,
) -> i32 {
    -1
}
#[allow(unused)]
#[allow(clippy::too_many_arguments)]
#[allow(clippy::missing_safety_doc)]
pub unsafe fn get_tx_field6(
    _field: i32,
    _field2: i32,
    _field3: i32,
    _field4: i32,
    _field5: i32,
    _field6: i32,
    _out_buff_ptr: *mut u8,
    _out_buff_len: usize,
) -> i32 {
    -1
}

#[allow(unused)]
#[allow(clippy::missing_safety_doc)]
pub unsafe fn get_current_ledger_obj_field(
    _field: i32,
    _out_buff_ptr: *mut u8,
    _out_buff_len: usize,
) -> i32 {
    -1
}

#[allow(unused)]
#[allow(clippy::missing_safety_doc)]
pub unsafe fn get_ledger_obj_field(
    _cache_num: i32,
    _field: i32,
    _out_buff_ptr: *mut u8,
    _out_buff_len: usize,
) -> i32 {
    -1
}

#[allow(unused)]
#[allow(clippy::missing_safety_doc)]
pub unsafe fn get_tx_nested_field(
    _locator_ptr: *const u8,
    _locator_len: usize,
    _out_buff_ptr: *mut u8,
    _out_buff_len: usize,
) -> i32 {
    -1
}

#[allow(unused)]
#[allow(clippy::missing_safety_doc)]
pub unsafe fn get_current_ledger_obj_nested_field(
    _locator_ptr: *const u8,
    _locator_len: usize,
    _out_buff_ptr: *mut u8,
    _out_buff_len: usize,
) -> i32 {
    -1
}

#[allow(unused)]
#[allow(clippy::missing_safety_doc)]
pub unsafe fn get_ledger_obj_nested_field(
    _cache_num: i32,
    _locator_ptr: *const u8,
    _locator_len: usize,
    _out_buff_ptr: *mut u8,
    _out_buff_len: usize,
) -> i32 {
    -1
}

#[allow(unused)]
#[allow(clippy::missing_safety_doc)]
pub unsafe fn get_tx_array_len(_field: i32) -> i32 {
    -1
}

#[allow(unused)]
#[allow(clippy::missing_safety_doc)]
pub unsafe fn get_current_ledger_obj_array_len(_field: i32) -> i32 {
    -1
}

#[allow(unused)]
#[allow(clippy::missing_safety_doc)]
pub unsafe fn get_ledger_obj_array_len(_cache_num: i32, _field: i32) -> i32 {
    -1
}

#[allow(unused)]
#[allow(clippy::missing_safety_doc)]
pub unsafe fn get_tx_nested_array_len(_locator_ptr: *const u8, _locator_len: usize) -> i32 {
    -1
}

#[allow(unused)]
#[allow(clippy::missing_safety_doc)]
pub unsafe fn get_current_ledger_obj_nested_array_len(
    _locator_ptr: *const u8,
    _locator_len: usize,
) -> i32 {
    -1
}

#[allow(unused)]
#[allow(clippy::missing_safety_doc)]
pub unsafe fn get_ledger_obj_nested_array_len(
    _cache_num: i32,
    _locator_ptr: *const u8,
    _locator_len: usize,
) -> i32 {
    -1
}

#[allow(unused)]
#[allow(clippy::missing_safety_doc)]
pub unsafe fn update_data(_data_ptr: *const u8, _data_len: usize) -> i32 {
    -1
}

#[allow(unused)]
#[allow(clippy::missing_safety_doc)]
pub unsafe fn compute_sha512_half(
    _data_ptr: *const u8,
    _data_len: usize,
    _out_buff_ptr: *mut u8,
    _out_buff_len: usize,
) -> i32 {
    32
}

#[allow(unused)]
#[allow(clippy::missing_safety_doc)]
pub unsafe fn account_keylet(
    _account_ptr: *const u8,
    _account_len: usize,
    _out_buff_ptr: *mut u8,
    _out_buff_len: usize,
) -> i32 {
    32
}

#[allow(unused)]
<<<<<<< HEAD
pub unsafe fn check_keylet(
    _account_ptr: *const u8,
    _account_len: usize,
    _sequence: i32,
    _out_buff_ptr: *mut u8,
    _out_buff_len: usize,
) -> i32 {
    32
}

#[allow(unused)]
=======
#[allow(clippy::too_many_arguments)]
#[allow(clippy::missing_safety_doc)]
>>>>>>> f3519cd2
pub unsafe fn credential_keylet(
    _subject_ptr: *const u8,
    _subject_len: usize,
    _issuer_ptr: *const u8,
    _issuer_len: usize,
    _cred_type_ptr: *const u8,
    _cred_type_len: usize,
    _out_buff_ptr: *mut u8,
    _out_buff_len: usize,
) -> i32 {
    32
}

#[allow(unused)]
<<<<<<< HEAD
pub unsafe fn delegate_keylet(
    _account_ptr: *const u8,
    _account_len: usize,
    _authorize_ptr: *const u8,
    _authorize_len: usize,
    _out_buff_ptr: *mut u8,
    _out_buff_len: usize,
) -> i32 {
    32
}

#[allow(unused)]
pub unsafe fn did_keylet(
    _account_ptr: *const u8,
    _account_len: usize,
    _out_buff_ptr: *mut u8,
    _out_buff_len: usize,
) -> i32 {
    32
}

#[allow(unused)]
=======
#[allow(clippy::missing_safety_doc)]
>>>>>>> f3519cd2
pub unsafe fn escrow_keylet(
    _account_ptr: *const u8,
    _account_len: usize,
    _sequence: i32,
    _out_buff_ptr: *mut u8,
    _out_buff_len: usize,
) -> i32 {
    32
}

#[allow(unused)]
<<<<<<< HEAD
pub unsafe fn line_keylet(
    _account1_ptr: *const u8,
    _account1_len: usize,
    _account2_ptr: *const u8,
    _account2_len: usize,
    _currency_ptr: *const u8,
    _currency_len: usize,
    _out_buff_ptr: *mut u8,
    _out_buff_len: usize,
) -> i32 {
    32
}

#[allow(unused)]
pub unsafe fn nft_offer_keylet(
    _account_ptr: *const u8,
    _account_len: usize,
    _sequence: i32,
    _out_buff_ptr: *mut u8,
    _out_buff_len: usize,
) -> i32 {
    32
}

#[allow(unused)]
pub unsafe fn offer_keylet(
    _account_ptr: *const u8,
    _account_len: usize,
    _sequence: i32,
    _out_buff_ptr: *mut u8,
    _out_buff_len: usize,
) -> i32 {
    32
}

#[allow(unused)]
=======
#[allow(clippy::missing_safety_doc)]
>>>>>>> f3519cd2
pub unsafe fn oracle_keylet(
    _account_ptr: *const u8,
    _account_len: usize,
    _document_id: i32,
    _out_buff_ptr: *mut u8,
    _out_buff_len: usize,
) -> i32 {
    32
}

#[allow(unused)]
pub unsafe fn paychan_keylet(
    _account_ptr: *const u8,
    _account_len: usize,
    _destination_ptr: *const u8,
    _destination_len: usize,
    _sequence: i32,
    _out_buff_ptr: *mut u8,
    _out_buff_len: usize,
) -> i32 {
    32
}

#[allow(unused)]
pub unsafe fn signers_keylet(
    _account_ptr: *const u8,
    _account_len: usize,
    _out_buff_ptr: *mut u8,
    _out_buff_len: usize,
) -> i32 {
    32
}

#[allow(unused)]
pub unsafe fn ticket_keylet(
    _account_ptr: *const u8,
    _account_len: usize,
    _sequence: i32,
    _out_buff_ptr: *mut u8,
    _out_buff_len: usize,
) -> i32 {
    32
}

// TODO: This should be called `get_nft`
#[allow(unused)]
#[allow(clippy::missing_safety_doc)]
pub unsafe fn get_nft(
    _account_ptr: *const u8,
    _account_len: usize,
    _nft_id_ptr: *const u8,
    _nft_id_len: usize,
    _out_buff_ptr: *mut u8,
    _out_buff_len: usize,
) -> i32 {
    -1
}

#[allow(unused)]
#[allow(clippy::missing_safety_doc)]
pub unsafe fn trace(
    _msg_read_ptr: u32,
    _msg_read_len: usize,
    _data_read_ptr: u32,
    _data_read_len: usize,
    _as_hex: u32,
) -> i32 {
    -1
}

#[allow(unused)]
#[allow(clippy::missing_safety_doc)]
pub unsafe fn trace_num(_msg_read_ptr: u32, _msg_read_len: usize, _number: i64) -> i32 {
    -1
}

#[allow(unused)]
#[allow(clippy::missing_safety_doc)]
pub unsafe fn trace_opaque_float(
    _msg_read_ptr: u32,
    _msg_read_len: usize,
    _opaque_float_ptr: u32,
) -> i32 {
    -1
}<|MERGE_RESOLUTION|>--- conflicted
+++ resolved
@@ -222,7 +222,7 @@
 }
 
 #[allow(unused)]
-<<<<<<< HEAD
+#[allow(clippy::too_many_arguments)]
 pub unsafe fn check_keylet(
     _account_ptr: *const u8,
     _account_len: usize,
@@ -234,10 +234,8 @@
 }
 
 #[allow(unused)]
-=======
 #[allow(clippy::too_many_arguments)]
 #[allow(clippy::missing_safety_doc)]
->>>>>>> f3519cd2
 pub unsafe fn credential_keylet(
     _subject_ptr: *const u8,
     _subject_len: usize,
@@ -252,7 +250,7 @@
 }
 
 #[allow(unused)]
-<<<<<<< HEAD
+#[allow(clippy::missing_safety_doc)]
 pub unsafe fn delegate_keylet(
     _account_ptr: *const u8,
     _account_len: usize,
@@ -265,6 +263,7 @@
 }
 
 #[allow(unused)]
+#[allow(clippy::missing_safety_doc)]
 pub unsafe fn did_keylet(
     _account_ptr: *const u8,
     _account_len: usize,
@@ -275,9 +274,7 @@
 }
 
 #[allow(unused)]
-=======
-#[allow(clippy::missing_safety_doc)]
->>>>>>> f3519cd2
+#[allow(clippy::missing_safety_doc)]
 pub unsafe fn escrow_keylet(
     _account_ptr: *const u8,
     _account_len: usize,
@@ -289,7 +286,8 @@
 }
 
 #[allow(unused)]
-<<<<<<< HEAD
+#[allow(clippy::too_many_arguments)]
+#[allow(clippy::missing_safety_doc)]
 pub unsafe fn line_keylet(
     _account1_ptr: *const u8,
     _account1_len: usize,
@@ -304,6 +302,7 @@
 }
 
 #[allow(unused)]
+#[allow(clippy::missing_safety_doc)]
 pub unsafe fn nft_offer_keylet(
     _account_ptr: *const u8,
     _account_len: usize,
@@ -315,6 +314,7 @@
 }
 
 #[allow(unused)]
+#[allow(clippy::missing_safety_doc)]
 pub unsafe fn offer_keylet(
     _account_ptr: *const u8,
     _account_len: usize,
@@ -326,9 +326,7 @@
 }
 
 #[allow(unused)]
-=======
-#[allow(clippy::missing_safety_doc)]
->>>>>>> f3519cd2
+#[allow(clippy::missing_safety_doc)]
 pub unsafe fn oracle_keylet(
     _account_ptr: *const u8,
     _account_len: usize,
@@ -340,6 +338,7 @@
 }
 
 #[allow(unused)]
+#[allow(clippy::missing_safety_doc)]
 pub unsafe fn paychan_keylet(
     _account_ptr: *const u8,
     _account_len: usize,
@@ -353,6 +352,7 @@
 }
 
 #[allow(unused)]
+#[allow(clippy::missing_safety_doc)]
 pub unsafe fn signers_keylet(
     _account_ptr: *const u8,
     _account_len: usize,
@@ -363,6 +363,7 @@
 }
 
 #[allow(unused)]
+#[allow(clippy::missing_safety_doc)]
 pub unsafe fn ticket_keylet(
     _account_ptr: *const u8,
     _account_len: usize,
