--- conflicted
+++ resolved
@@ -41,7 +41,8 @@
 craft docker install  # Installs Colima via Homebrew
 ```
 
-Colima uses less memory and CPU, starts quickly, and works seamlessly with standard Docker commands. It is free to use, requires no login, and has no licensing restrictions.
+Colima uses less memory and CPU, starts quickly, and works seamlessly with standard Docker commands. It is free to use,
+requires no login, and has no licensing restrictions.
 
 #### Option 2: Docker Desktop
 
@@ -100,23 +101,13 @@
 Or, run the tool without any arguments for an interactive experience:
 
 ```bash
-<<<<<<< HEAD
-craft build           # Build a WASM module
-craft test            # Test a WASM module
-craft start-rippled   # Start rippled in Docker container
-craft list-rippled    # List rippled Docker containers
-craft stop-rippled    # Stop the rippled container
-craft advance-ledger  # Advance the ledger in stand-alone mode
-craft docker          # Manage Docker runtime (install/start/stop/status)
-craft open-explorer   # Open the XRPL Explorer
-=======
 craft
->>>>>>> f218aeb6
 ```
 
 ### Command-Line Options
 
-Currently, the `craft` tool primarily uses interactive prompts to gather information such as build mode, optimization level, and project selection.
+Currently, the `craft` tool primarily uses interactive prompts to gather information such as build mode, optimization
+level, and project selection.
 
 - **Build**: Non-interactive build with options:
 
@@ -126,9 +117,9 @@
 
   Options:
 
-  - `project-name` Name of the project subfolder under `projects/` (positional argument).
-  - `--mode, -m` Build mode (`debug` or `release`). Default: `release`.
-  - `--opt, -O` Optimization level (`none`, `small`, `aggressive`). Default: `small`.
+    - `project-name` Name of the project subfolder under `projects/` (positional argument).
+    - `--mode, -m` Build mode (`debug` or `release`). Default: `release`.
+    - `--opt, -O` Optimization level (`none`, `small`, `aggressive`). Default: `small`.
 
   Example:
 
@@ -144,7 +135,9 @@
 
 #### Non-Interactive Mode
 
-For scripting purposes, you may want to specify options directly without interactive prompts. If there are specific options you'd like to set via command line (for example: `craft build --mode release --opt-level small`), please open a GitHub issue to let us know which interactive prompts you'd like to bypass.
+For scripting purposes, you may want to specify options directly without interactive prompts. If there are specific
+options you'd like to set via command line (for example: `craft build --mode release --opt-level small`), please open a
+GitHub issue to let us know which interactive prompts you'd like to bypass.
 
 ### Testing WASM Modules
 
@@ -172,7 +165,8 @@
 
 # WASM Host Testing Tool
 
-This tool provides a testing environment for XLS-100d compliant WebAssembly modules. It simulates the host environment that will execute escrow finish conditions on the XRPL.
+This tool provides a testing environment for XLS-100d compliant WebAssembly modules. It simulates the host environment
+that will execute escrow finish conditions on the XRPL.
 
 ## Purpose
 
@@ -185,7 +179,8 @@
 
 ## Test Fixtures
 
-The tool includes a set of test fixtures in the `fixtures/escrow` directory. Currently, these fixtures are specific to the `notary` project. The intent is to generalize or reuse for future projects.
+The tool includes a set of test fixtures in the `fixtures/escrow` directory. Currently, these fixtures are specific to
+the `notary` project. The intent is to generalize or reuse for future projects.
 
 ### Success Case (`fixtures/escrow/success/`)
 
@@ -233,46 +228,24 @@
 
 ## Managing rippled
 
-The `craft` tool uses Docker to manage a `rippled` instance. If Docker is not installed, craft can automatically install Colima (a lightweight Docker runtime) for you:
-
-```bash
-# Check Docker status and install if needed
-craft docker          # Shows status
-craft docker install  # Installs Colima (lightweight Docker)
-craft docker start    # Starts Colima
-craft docker stop     # Stops Colima
-
-# Once Docker is running, manage rippled:
-craft start-rippled   # Start rippled container (background mode)
-craft start-rippled --foreground  # With visible console output
-craft list-rippled    # List running rippled containers
-craft stop-rippled    # Stop the rippled container
-```
-
-The tool uses the Docker image `legleux/rippled_smart_escrow:bb9bb5f5` which includes support for smart escrows.
-
-**Note**: If Docker is not installed when you run `craft start-rippled`, it will offer to install Colima automatically.
-
-### Docker Commands
-
-You can also manage the container directly with Docker:
-
-```bash
-# View logs
-docker logs -f craft-rippled
-
-# Stop container
-docker stop craft-rippled
-
-# Remove container
-docker rm craft-rippled
-```
-
-### Ports
-
-- API/WebSocket: `http://localhost:6006`
-- Peer Protocol: `localhost:51235`
-- Admin API: `localhost:5005`
+The `craft` tool includes commands to manage a local `rippled` instance:
+
+```bash
+# Check if rippled is running and start it if not (background mode)
+craft start-rippled
+
+# Start rippled with visible console output (can be terminated with Ctrl+C)
+craft start-rippled --foreground
+
+# List running rippled processes and show how to terminate them
+craft list-rippled
+```
+
+To terminate `rippled`:
+
+```bash
+killall rippled
+```
 
 ## Running the XRPL Explorer
 
@@ -313,7 +286,8 @@
 
 ### Debugging with Verbose Mode
 
-To see detailed execution information, including memory allocation, data processing, and function execution steps, use the `--verbose` flag:
+To see detailed execution information, including memory allocation, data processing, and function execution steps, use
+the `--verbose` flag:
 
 ```bash
 cargo run -p wasm-host -- --wasm-file path/to/module.wasm --test-case success --verbose
@@ -344,7 +318,8 @@
 
 ### Integration with `craft`
 
-The wasm-host tool is typically used through the `craft test` command, which provides an interactive interface for selecting test cases:
+The wasm-host tool is typically used through the `craft test` command, which provides an interactive interface for
+selecting test cases:
 
 ```bash
 # Test a WASM module
