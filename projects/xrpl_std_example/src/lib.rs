--- conflicted
+++ resolved
@@ -14,12 +14,8 @@
 use xrpl_std::core::types::public_key::PublicKey;
 use xrpl_std::core::types::transaction_type::TransactionType;
 use xrpl_std::host;
-<<<<<<< HEAD
 use xrpl_std::host::trace::{DataRepr, trace, trace_amount, trace_data, trace_num};
-=======
-use xrpl_std::host::trace::{DataRepr, trace, trace_data, trace_num};
 use xrpl_std::locator::LocatorPacker;
->>>>>>> 476f3fa0
 use xrpl_std::sfield;
 
 #[unsafe(no_mangle)]
@@ -418,9 +414,13 @@
                 buf.len(),
             )
         };
-        let _ = trace_data("  CredentialID:", &buf[..output_len as usize], DataRepr::AsHex);
-    }    
-    
+        let _ = trace_data(
+            "  CredentialID:",
+            &buf[..output_len as usize],
+            DataRepr::AsHex,
+        );
+    }
+
     let _ = trace("{ ");
 
     // ########################################
