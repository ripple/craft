--- conflicted
+++ resolved
@@ -538,11 +538,10 @@
     /// signifies the number of message bytes that were written to the trace function. Non-zero
     /// values indicate an error that corresponds to a known error code (e.g., incorrect buffer
     /// sizes).
-<<<<<<< HEAD
-    pub fn trace_num(msg_read_ptr: u32, msg_read_len: usize, number: i64) -> i32;
-
-    /// Print a number to the trace log on XRPLd. Any XRPLd instance set to \"trace\" log level will
-    /// see this.
+    pub fn trace_num(msg_read_ptr: *const u8, msg_read_len: usize, number: i64) -> i32;
+
+    /// Print an OpaqueFloat number to the trace log on XRPLd. Any XRPLd instance set to \"trace\"
+    /// log level will see this.
     ///
     /// # Parameters
     /// * `msg_read_ptr`: A pointer to an array containing text characters (in either utf8).
@@ -556,9 +555,5 @@
     /// signifies the number of message bytes that were written to the trace function. Non-zero
     /// values indicate an error that corresponds to a known error code (e.g., incorrect buffer
     /// sizes).
-    pub fn trace_opaque_float(msg_read_ptr: u32, msg_read_len: usize, opaque_float_ptr: u32)
-    -> i32;
-=======
-    pub fn trace_num(msg_read_ptr: *const u8, msg_read_len: usize, number: i64) -> i32;
->>>>>>> 268afcce
+    pub fn trace_opaque_float(msg_read_ptr: *const u8, msg_read_len: usize, number: i64) -> i32;
 }