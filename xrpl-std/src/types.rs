<<<<<<< HEAD
// TODO: Move these to the `types` crate.
pub const XRPL_NFTID_SIZE: usize = 32;
pub const XRPL_CONTRACT_DATA_SIZE: usize = 4096; //TODO size??
pub type NFT = [u8; XRPL_NFTID_SIZE];
pub type ContractData = [u8; XRPL_CONTRACT_DATA_SIZE];
=======
pub const XRPL_ACCOUNT_ID_SIZE: usize = 20;
pub type AccountID = [u8; XRPL_ACCOUNT_ID_SIZE];

pub const XRPL_NFTID_SIZE: usize = 32;
pub type NFT = [u8; XRPL_NFTID_SIZE];

pub const XRPL_HASH256_SIZE: usize = 32;
pub type Hash256 = [u8; XRPL_HASH256_SIZE];

pub const XRPL_CONTRACT_DATA_SIZE: usize = 4096; //TODO size??
pub type ContractData = [u8; XRPL_CONTRACT_DATA_SIZE];

// use keylet hash only (i.e. without 2-byte LedgerEntryType) for now.
// TODO Check rippled
pub const XRPL_KEYLET_SIZE: usize = 32;
pub type Keylet = [u8; XRPL_KEYLET_SIZE];

pub const XRPL_NFT_URI_SIZE: usize = 256;
pub type NftUri = [u8; XRPL_NFT_URI_SIZE];
>>>>>>> bf958b57
<|MERGE_RESOLUTION|>--- conflicted
+++ resolved
@@ -1,27 +1,9 @@
-<<<<<<< HEAD
 // TODO: Move these to the `types` crate.
 pub const XRPL_NFTID_SIZE: usize = 32;
 pub const XRPL_CONTRACT_DATA_SIZE: usize = 4096; //TODO size??
+
 pub type NFT = [u8; XRPL_NFTID_SIZE];
 pub type ContractData = [u8; XRPL_CONTRACT_DATA_SIZE];
-=======
-pub const XRPL_ACCOUNT_ID_SIZE: usize = 20;
-pub type AccountID = [u8; XRPL_ACCOUNT_ID_SIZE];
-
-pub const XRPL_NFTID_SIZE: usize = 32;
-pub type NFT = [u8; XRPL_NFTID_SIZE];
-
-pub const XRPL_HASH256_SIZE: usize = 32;
-pub type Hash256 = [u8; XRPL_HASH256_SIZE];
-
-pub const XRPL_CONTRACT_DATA_SIZE: usize = 4096; //TODO size??
-pub type ContractData = [u8; XRPL_CONTRACT_DATA_SIZE];
-
-// use keylet hash only (i.e. without 2-byte LedgerEntryType) for now.
-// TODO Check rippled
-pub const XRPL_KEYLET_SIZE: usize = 32;
-pub type Keylet = [u8; XRPL_KEYLET_SIZE];
 
 pub const XRPL_NFT_URI_SIZE: usize = 256;
-pub type NftUri = [u8; XRPL_NFT_URI_SIZE];
->>>>>>> bf958b57
+pub type NftUri = [u8; XRPL_NFT_URI_SIZE];