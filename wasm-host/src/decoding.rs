--- conflicted
+++ resolved
@@ -53,22 +53,12 @@
 #[allow(non_camel_case_types)]
 pub enum Decodable {
     UINT16,
-<<<<<<< HEAD
-    Uint16TxType,
-    UINT16LedgerObjType,
-=======
     Uint16_TX_TYPE,
     UINT16_LEDGER_OBJECT_TYPE,
->>>>>>> a8a5ec14
     UINT32,
     UINT64,
     UINT128,
     UINT256,
-<<<<<<< HEAD
-    VlHex,
-    AMOUNT,
-    ACCOUNT,
-=======
     AMOUNT,
     VL_HEX,
     VL_OTHER,
@@ -88,42 +78,26 @@
     XCHAIN_BRIDGE,
     CURRENCY,
     AS_IS,
->>>>>>> a8a5ec14
     NOT,
 }
 
 impl Decodable {
     pub fn from_sfield(field: i32) -> Self {
-<<<<<<< HEAD
-        if let Some(name) = SField_To_Name.get(&field) {
-            if name == "TransactionType" {
-                return Decodable::Uint16TxType;
-            } else if name == "LedgerEntryType" {
-                return Decodable::UINT16LedgerObjType;
-=======
         assert!(field >= 0);
         if let Some(name) = SField_To_Name.get(&field) {
             if name == "TransactionType" {
                 return Decodable::Uint16_TX_TYPE;
             } else if name == "LedgerEntryType" {
                 return Decodable::UINT16_LEDGER_OBJECT_TYPE;
->>>>>>> a8a5ec14
             } else if name == "PublicKey"
                 || name == "MessageKey"
                 || name == "SigningPubKey"
                 || name == "TxnSignature"
             {
-<<<<<<< HEAD
-                return Decodable::VlHex;
-            }
-        }
-        
-=======
                 return Decodable::VL_HEX;
             }
         }
 
->>>>>>> a8a5ec14
         let field_type = field >> 16;
         match field_type {
             1 => Decodable::UINT16,
@@ -155,8 +129,6 @@
     }
 }
 
-<<<<<<< HEAD
-=======
 pub fn decode(s: &String, decodable: Decodable) -> Option<Vec<u8>> {
     match decodable {
         Decodable::UINT16 => decode_u16(s),
@@ -189,7 +161,6 @@
     }
 }
 
->>>>>>> a8a5ec14
 pub fn decode_tx_type(tx_type: &String) -> Option<Vec<u8>> {
     get_transaction_type_code(tx_type).map(|num| num.to_le_bytes().to_vec())
 }
@@ -211,6 +182,60 @@
     }
 }
 
+pub fn decode_hash(hex_hash: &String) -> Option<Vec<u8>> {
+    match hex::decode(hex_hash) {
+        Ok(bytes) => {
+            if bytes.len() == HASH256_LEN {
+                Some(bytes)
+            } else {
+                None
+            }
+        }
+        Err(_) => None,
+    }
+}
+pub fn decode_hex(s: &String) -> Option<Vec<u8>> {
+    match hex::decode(s) {
+        Ok(bytes) => Some(bytes),
+        Err(_) => None,
+    }
+}
+
+pub fn decode_u8(s: &String) -> Option<Vec<u8>> {
+    match s.parse::<u8>() {
+        Ok(num) => Some(num.to_le_bytes().to_vec()),
+        Err(_) => None,
+    }
+}
+
+pub fn decode_u16(s: &String) -> Option<Vec<u8>> {
+    match s.parse::<u16>() {
+        Ok(num) => Some(num.to_le_bytes().to_vec()),
+        Err(_) => None,
+    }
+}
+
+pub fn decode_u32(s: &String) -> Option<Vec<u8>> {
+    match s.parse::<u32>() {
+        Ok(num) => Some(num.to_le_bytes().to_vec()),
+        Err(_) => None,
+    }
+}
+
+pub fn decode_u64(s: &String) -> Option<Vec<u8>> {
+    match s.parse::<u64>() {
+        Ok(num) => Some(num.to_le_bytes().to_vec()),
+        Err(_) => None,
+    }
+}
+
+pub fn decode_i64(s: &String) -> Option<Vec<u8>> {
+    match s.parse::<i64>() {
+        Ok(num) => Some(num.to_le_bytes().to_vec()),
+        Err(_) => None,
+    }
+}
+
 pub fn decode_u128(hex_hash: &String) -> Option<Vec<u8>> {
     match hex::decode(hex_hash) {
         Ok(bytes) => {
@@ -224,117 +249,6 @@
     }
 }
 
-pub fn decode_hash(hex_hash: &String) -> Option<Vec<u8>> {
-    match hex::decode(hex_hash) {
-        Ok(bytes) => {
-            if bytes.len() == HASH256_LEN {
-                Some(bytes)
-            } else {
-                None
-            }
-        }
-        Err(_) => None,
-    }
-}
-pub fn decode_hex(s: &String) -> Option<Vec<u8>> {
-    match hex::decode(s) {
-        Ok(bytes) => Some(bytes),
-        Err(_) => None,
-    }
-}
-
-<<<<<<< HEAD
-pub fn decode_u16(s: &String) -> Option<Vec<u8>> {
-    match s.parse::<u16>() {
-        Ok(num) => Some(num.to_le_bytes().to_vec()),
-        Err(_) => None,
-    }
-}
-
-pub fn decode_u32(s: &String) -> Option<Vec<u8>> {
-    match s.parse::<u32>() {
-        Ok(num) => Some(num.to_le_bytes().to_vec()),
-        Err(_) => None,
-    }
-}
-
-pub fn decode_u64(s: &String) -> Option<Vec<u8>> {
-    match s.parse::<u64>() {
-        Ok(num) => Some(num.to_le_bytes().to_vec()),
-        Err(_) => None,
-    }
-}
-
-pub fn decode_i64(s: &String) -> Option<Vec<u8>> {
-    match s.parse::<i64>() {
-=======
-pub fn decode_u8(s: &String) -> Option<Vec<u8>> {
-    match s.parse::<u8>() {
->>>>>>> a8a5ec14
-        Ok(num) => Some(num.to_le_bytes().to_vec()),
-        Err(_) => None,
-    }
-}
-
-<<<<<<< HEAD
-pub fn decode(s: &String, decodable: Decodable) -> Option<Vec<u8>> {
-    match decodable {
-        Decodable::UINT16 => decode_u16(s),
-        Decodable::Uint16TxType => decode_tx_type(s),
-        Decodable::UINT16LedgerObjType => decode_ledger_obj_type(s),
-        Decodable::UINT32 => decode_u32(s),
-        Decodable::UINT64 => decode_u64(s),
-        Decodable::UINT128 => decode_u128(s),
-        Decodable::UINT256 => decode_hash(s),
-        Decodable::VlHex => decode_hex(s),
-        Decodable::ACCOUNT => decode_account_id(s),
-        Decodable::AMOUNT => decode_i64(s),
-        Decodable::NOT => Some(s.as_bytes().to_vec()),
-    }
-}
-
-=======
-pub fn decode_u16(s: &String) -> Option<Vec<u8>> {
-    match s.parse::<u16>() {
-        Ok(num) => Some(num.to_le_bytes().to_vec()),
-        Err(_) => None,
-    }
-}
-
-pub fn decode_u32(s: &String) -> Option<Vec<u8>> {
-    match s.parse::<u32>() {
-        Ok(num) => Some(num.to_le_bytes().to_vec()),
-        Err(_) => None,
-    }
-}
-
-pub fn decode_u64(s: &String) -> Option<Vec<u8>> {
-    match s.parse::<u64>() {
-        Ok(num) => Some(num.to_le_bytes().to_vec()),
-        Err(_) => None,
-    }
-}
-
-pub fn decode_i64(s: &String) -> Option<Vec<u8>> {
-    match s.parse::<i64>() {
-        Ok(num) => Some(num.to_le_bytes().to_vec()),
-        Err(_) => None,
-    }
-}
-
-pub fn decode_u128(hex_hash: &String) -> Option<Vec<u8>> {
-    match hex::decode(hex_hash) {
-        Ok(bytes) => {
-            if bytes.len() == 16 {
-                Some(bytes)
-            } else {
-                None
-            }
-        }
-        Err(_) => None,
-    }
-}
-
 pub fn decode_vl_other(s: &String) -> Option<Vec<u8>> {
     decode_hex(s)
 }
@@ -351,7 +265,6 @@
     Some(s.as_bytes().to_vec())
 }
 
->>>>>>> a8a5ec14
 lazy_static! {
     pub static ref SField_To_Name: HashMap<i32, String> = polulate_field_names();
 }
