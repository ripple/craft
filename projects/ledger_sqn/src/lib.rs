<<<<<<< HEAD
#[unsafe(no_mangle)]
=======
#[no_mangle]
>>>>>>> b6ff7490
pub fn finish() -> bool {
    unsafe { host_lib::getLedgerSqn() >= 5 }
}

pub mod host_lib {
    #[link(wasm_import_module = "host_lib")]
    unsafe extern "C" {
        pub fn getLedgerSqn() -> i32;
    }
}<|MERGE_RESOLUTION|>--- conflicted
+++ resolved
@@ -1,8 +1,4 @@
-<<<<<<< HEAD
-#[unsafe(no_mangle)]
-=======
 #[no_mangle]
->>>>>>> b6ff7490
 pub fn finish() -> bool {
     unsafe { host_lib::getLedgerSqn() >= 5 }
 }
