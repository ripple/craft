/// The size of the buffer, in bytes, to use for any new locator
const LOCATOR_BUFFER_SIZE: usize = 64;

<<<<<<< HEAD
// /// A Locator may only pack this many levels deep in an object hierarchy (inclusive of first field)
=======
// /// A Locator may only pack this many levels deep in an object hierarchy (inclusive of the first
// /// field)
>>>>>>> f3519cd2
// const MAX_DEPTH: u8 = 12; // 1 byte for slot; 5 bytes for each packed object.

/// A Locator allows a WASM developer located any field in any object (even nested fields) by
/// specifying a `slot_num` (1 byte); a `locator_field_type` (1 byte); then one of an `sfield` (4
/// bytes) or an `index` (4 bytes).
#[derive(Debug, Clone, Copy, Eq, PartialEq)]
#[repr(C)]
pub struct Locator {
    // The first packed value is 6 bytes; All nested/packed values are 5 bytes; so 64 bytes allow
    // 12 nested levels of access.
    buffer: [u8; LOCATOR_BUFFER_SIZE],

    /// An index into `buffer` where the next packing operation can be stored.
    cur_buffer_index: usize,
}

impl Default for Locator {
    fn default() -> Self {
        Self::new()
    }
}

impl Locator {
    /// Create a new Locator using an unsigned 8-bit slot number. Valid slots are 0 to 255.
    pub fn new_with_slot(slot_num: u8) -> Locator {
        let mut buffer: [u8; 64] = [0; 64];
        buffer[0] = slot_num;
        Self {
            buffer,
            cur_buffer_index: 1,
        }
    }

    /// Create a new Locator. Valid slots are 0 to 255.
    pub fn new() -> Locator {
        Self {
            buffer: [0; 64],
            cur_buffer_index: 0,
        }
    }

    pub fn pack(&mut self, sfield_or_index: i32) -> bool {
        if self.cur_buffer_index + 4 > LOCATOR_BUFFER_SIZE {
            return false;
        }

        let value_bytes: [u8; 4] = sfield_or_index.to_le_bytes();

        for byte in value_bytes.iter() {
            match self.buffer.get_mut(self.cur_buffer_index) {
                Some(b) => *b = *byte,
                None => return false,
            }
            self.cur_buffer_index += 1;
        }

        true
    }

    pub fn get_addr(&self) -> *const u8 {
        self.buffer.as_ptr()
    }

    pub fn num_packed_bytes(&self) -> usize {
        self.cur_buffer_index
    }

    pub fn repack_last(&mut self, sfield_or_index: i32) -> bool {
        self.cur_buffer_index -= 4;

        let value_bytes: [u8; 4] = sfield_or_index.to_le_bytes();

        for byte in value_bytes.iter() {
            match self.buffer.get_mut(self.cur_buffer_index) {
                Some(b) => *b = *byte,
                None => return false,
            }
            self.cur_buffer_index += 1;
        }

        true
    }
}<|MERGE_RESOLUTION|>--- conflicted
+++ resolved
@@ -1,12 +1,8 @@
 /// The size of the buffer, in bytes, to use for any new locator
 const LOCATOR_BUFFER_SIZE: usize = 64;
 
-<<<<<<< HEAD
-// /// A Locator may only pack this many levels deep in an object hierarchy (inclusive of first field)
-=======
 // /// A Locator may only pack this many levels deep in an object hierarchy (inclusive of the first
 // /// field)
->>>>>>> f3519cd2
 // const MAX_DEPTH: u8 = 12; // 1 byte for slot; 5 bytes for each packed object.
 
 /// A Locator allows a WASM developer located any field in any object (even nested fields) by
