[package]
name = "wasm-host-simulator"
version = "0.5.1-devnet5"
edition = "2024"
license = "ISC"

[dependencies]
clap = { version = "4.5", features = ["derive"] }
serde_json = "1.0"
log = "0.4"
env_logger = "0.11"
sha2 = "0.11.0-pre.5"
xrpl-rust = { version = "1.0.0", default-features = false, features = ["core"] }
hex = "0.4.3"
lazy_static = "1.5.0"
wamr-rust-sdk = { git = "https://github.com/ripple/wamr-rust-sdk.git"}
bigdecimal = {version = "0.4.8", features = ["serde-json"]}
num-traits = "0.2.19"
num-derive = "0.4.2"
xrpld-number = { path = "xrpld-number" }
<<<<<<< HEAD
ark-bn254 = { version = "0.5" }
ark-serialize = "0.5.0"
ark-ec = "0.5"
ark-ff = "0.5"
=======
xrpl-wasm-std = { path = "../xrpl-wasm-std" }
>>>>>>> 638276c9
<|MERGE_RESOLUTION|>--- conflicted
+++ resolved
@@ -18,11 +18,9 @@
 num-traits = "0.2.19"
 num-derive = "0.4.2"
 xrpld-number = { path = "xrpld-number" }
-<<<<<<< HEAD
+xrpl-wasm-std = { path = "../xrpl-wasm-std" }
+
 ark-bn254 = { version = "0.5" }
 ark-serialize = "0.5.0"
 ark-ec = "0.5"
-ark-ff = "0.5"
-=======
-xrpl-wasm-std = { path = "../xrpl-wasm-std" }
->>>>>>> 638276c9
+ark-ff = "0.5"