--- conflicted
+++ resolved
@@ -8,19 +8,12 @@
 use xrpl_std::core::types::blob::Blob;
 use xrpl_std::core::types::crypto_condition::{Condition, Fulfillment};
 use xrpl_std::core::types::hash_256::Hash256;
-<<<<<<< HEAD
-use xrpl_std::core::types::locator::Locator;
-use xrpl_std::core::types::public_key::PublicKey;
-use xrpl_std::core::types::transaction_type::TransactionType;
-use xrpl_std::host::trace::{DataRepr, trace, trace_data, trace_num};
-=======
 use xrpl_std::core::locator::Locator;
 use xrpl_std::core::types::public_key::PublicKey;
 use xrpl_std::core::types::transaction_type::TransactionType;
 use xrpl_std::host;
 use xrpl_std::host::trace::{DataRepr, trace, trace_data, trace_num};
 use xrpl_std::sfield;
->>>>>>> 1b427857
 
 #[unsafe(no_mangle)]
 pub extern "C" fn finish() -> i32 {
@@ -64,14 +57,11 @@
 
     // TODO PENG
     // TODO: ComputationAllowance
-<<<<<<< HEAD
-=======
     let mut computation_allowance: u32 = 0;
     let _ = unsafe {
         let _ = host::get_tx_field(sfield::ComputationAllowance, (&mut computation_allowance) as *mut u32 as *mut u8, 4);
     };    
     let _ = trace_num("  ComputationAllowance:", computation_allowance as i64);
->>>>>>> 1b427857
 
     // Field: Fee
     let fee: Amount = current_transaction::get_fee();
@@ -114,10 +104,6 @@
 
     // TODO PENG
     // TODO: Memos (Array)
-<<<<<<< HEAD
-    // TODO PENG
-    // TODO: Signers (Array) --> Consider Trace-by-Locator
-=======
     let array_len = unsafe {
         host::get_tx_array_len(sfield::Memos)
     };
@@ -196,7 +182,6 @@
         let _ = trace_num("  SigningPubKey len:", output_len as i64);
         let _ = trace_data("  SigningPubKey:", &buf[.. output_len as usize], DataRepr::AsHex);
     }    
->>>>>>> 1b427857
     
     // let third_signer_account_locator:Locator = ...
     // let third_signer_account = get_cur_tx_field(third_signer_account_locator);
