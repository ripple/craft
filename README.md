--- conflicted
+++ resolved
@@ -41,12 +41,8 @@
 craft docker install  # Installs Colima via Homebrew
 ```
 
-<<<<<<< HEAD
 Colima uses less memory and CPU, starts quickly, and works seamlessly with standard Docker commands. It is free to use,
 requires no login, and has no licensing restrictions.
-=======
-Colima uses less memory and CPU, starts quickly, and works seamlessly with standard Docker commands. It is free to use, requires no login, and has no licensing restrictions.
->>>>>>> 71b0b9e4
 
 #### Option 2: Docker Desktop
 
@@ -234,7 +230,8 @@
 
 ## Managing rippled
 
-The `craft` tool uses Docker to manage a `rippled` instance. If Docker is not installed, craft can automatically install Colima (a lightweight Docker runtime) for you:
+The `craft` tool uses Docker to manage a `rippled` instance. If Docker is not installed, craft can automatically install
+Colima (a lightweight Docker runtime) for you:
 
 ```bash
 # Check Docker status and install if needed
