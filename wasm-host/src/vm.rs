use crate::host_functions::{
    account_keylet, compute_sha512_half, credential_keylet, escrow_keylet,
    get_current_ledger_obj_array_len, get_current_ledger_obj_field,
    get_current_ledger_obj_nested_array_len, get_current_ledger_obj_nested_field,
    get_ledger_obj_array_len, get_ledger_obj_field, get_ledger_obj_nested_array_len,
<<<<<<< HEAD
    get_ledger_obj_nested_field, get_ledger_sqn, get_parent_ledger_hash, get_parent_ledger_time,
    get_tx_array_len, get_tx_field, get_tx_nested_array_len, get_tx_nested_field, ledger_slot_set,
    oracle_keylet, trace, trace_num, update_data,
=======
    get_ledger_obj_nested_field, get_ledger_sqn, get_nft, get_parent_ledger_hash,
    get_parent_ledger_time, get_tx_array_len, get_tx_field, get_tx_field2, get_tx_field3,
    get_tx_field4, get_tx_field5, get_tx_field6, get_tx_nested_array_len, get_tx_nested_field,
    ledger_slot_set, oracle_keylet, update_data,
>>>>>>> 49f9fff6
};

use crate::data_provider::DataProvider;
use crate::mock_data::MockData;
use log::{debug, info};
use std::collections::HashMap;
use wasmedge_sdk::vm::SyncInst;
use wasmedge_sdk::{params, AsInstance, ImportObjectBuilder, Module, Store, Vm, WasmEdgeResult};

/// Run a WASM function
<<<<<<< HEAD
pub fn run_func(wasm_file: String, func_name: &str, data_source: MockData) -> WasmEdgeResult<bool> {
    info!("Executing WASM function: {}", func_name);
    let data_provider = DataProvider::new(data_source);

    debug!("Setting up instance map and registering host functions");
    let mut instances: HashMap<String, &mut dyn SyncInst> = HashMap::new();
    let mut import_builder = ImportObjectBuilder::new("host_lib", data_provider)?;

    info!("Linking `trace` function");
    import_builder.with_func::<(i32, i32, i32, i32, i32), i32>("trace", trace)?;
    info!("Linking `trace_num` function");
    import_builder.with_func::<(i32, i32, i64), i32>("trace_num", trace_num)?;

    import_builder.with_func::<(i32, i32), i32>("get_ledger_sqn", get_ledger_sqn)?;
    import_builder.with_func::<(i32, i32), i32>("get_parent_ledger_time", get_parent_ledger_time)?;
    import_builder.with_func::<(i32, i32), i32>("get_parent_ledger_hash", get_parent_ledger_hash)?;
    import_builder.with_func::<(i32, i32, i32), i32>("ledger_slot_set", ledger_slot_set)?;
    import_builder.with_func::<(i32, i32, i32), i32>("get_tx_field", get_tx_field)?;
    import_builder.with_func::<(i32, i32, i32), i32>("get_current_ledger_obj_field", get_current_ledger_obj_field, )?;
    import_builder.with_func::<(i32, i32, i32, i32), i32>("get_ledger_obj_field", get_ledger_obj_field)?;
    import_builder.with_func::<(i32, i32, i32, i32), i32>("get_tx_nested_field", get_tx_nested_field)?;
    import_builder.with_func::<(i32, i32, i32, i32), i32>("get_current_ledger_obj_nested_field", get_current_ledger_obj_nested_field, )?;
    import_builder.with_func::<(i32, i32, i32, i32, i32), i32>("get_ledger_obj_nested_field", get_ledger_obj_nested_field, )?;
    import_builder.with_func::<i32, i32>("get_tx_array_len", get_tx_array_len)?;
    import_builder.with_func::<i32, i32>("get_current_ledger_obj_array_len", get_current_ledger_obj_array_len, )?;
    import_builder.with_func::<(i32, i32), i32>("get_ledger_obj_array_len", get_ledger_obj_array_len)?;
    import_builder.with_func::<(i32, i32), i32>("get_tx_nested_array_len", get_tx_nested_array_len)?;
    import_builder.with_func::<(i32, i32), i32>("get_current_ledger_obj_nested_array_len", get_current_ledger_obj_nested_array_len, )?;
    import_builder.with_func::<(i32, i32, i32), i32>("get_ledger_obj_nested_array_len", get_ledger_obj_nested_array_len, )?;
    import_builder.with_func::<(i32, i32), ()>("update_data", update_data)?;
    import_builder.with_func::<(i32, i32, i32, i32), i32>("compute_sha512_half", compute_sha512_half)?;
    import_builder.with_func::<(i32, i32, i32, i32), i32>("account_keylet", account_keylet)?;
    import_builder.with_func::<(i32, i32, i32, i32, i32, i32, i32, i32), i32>("credential_keylet", credential_keylet, )?;
    import_builder.with_func::<(i32, i32, i32, i32, i32), i32>("escrow_keylet", escrow_keylet)?;
    import_builder.with_func::<(i32, i32, i32, i32, i32), i32>("oracle_keylet", oracle_keylet)?;
    //import_builder.with_func::<(i32, i32, i32, i32), i32>("", )?;
    let mut import_object = import_builder.build();
    instances.insert(import_object.name().unwrap(), &mut import_object);
    // keep wasi commented out, but keep here for println!
    // let mut wasi_module = wasmedge_sdk::wasi::WasiModule::create(None, None, None)?;
    // instances.insert(wasi_module.name().to_string(), wasi_module.as_mut());
=======
#[rustfmt::skip]
pub fn run_func(wasm_file: String, func_name: &str, data_source: MockData) -> WasmEdgeResult<bool> {
    info!("Executing WASM function: {}", func_name);
    let data_provider = DataProvider::new(data_source);

    debug!("Setting up instance map and registering host functions");
    let mut instances: HashMap<String, &mut dyn SyncInst> = HashMap::new();
    let mut import_builder = ImportObjectBuilder::new("host_lib", data_provider)?;
    import_builder.with_func::<(i32, i32), i32>("get_ledger_sqn", get_ledger_sqn)?;
    import_builder.with_func::<(i32, i32), i32>("get_parent_ledger_time", get_parent_ledger_time)?;
    import_builder.with_func::<(i32, i32), i32>("get_parent_ledger_hash", get_parent_ledger_hash)?;
    import_builder.with_func::<(i32, i32, i32), i32>("ledger_slot_set", ledger_slot_set)?;
    import_builder.with_func::<(i32, i32, i32), i32>("get_tx_field", get_tx_field)?;
    import_builder.with_func::<(i32, i32, i32, i32), i32>("get_tx_field2", get_tx_field2)?;
    import_builder.with_func::<(i32, i32, i32, i32, i32), i32>("get_tx_field3", get_tx_field3)?;
    import_builder.with_func::<(i32, i32, i32, i32, i32, i32), i32>("get_tx_field4", get_tx_field4)?;
    import_builder.with_func::<(i32, i32, i32, i32, i32, i32, i32), i32>("get_tx_field5", get_tx_field5)?;
    import_builder.with_func::<(i32, i32, i32, i32, i32, i32, i32, i32), i32>("get_tx_field6", get_tx_field6)?;
    import_builder.with_func::<(i32, i32, i32), i32>("get_current_ledger_obj_field", get_current_ledger_obj_field)?;
    import_builder.with_func::<(i32, i32, i32, i32), i32>("get_ledger_obj_field", get_ledger_obj_field)?;
    import_builder.with_func::<(i32, i32, i32, i32), i32>("get_tx_nested_field", get_tx_nested_field)?;
    import_builder.with_func::<(i32, i32, i32, i32), i32>("get_current_ledger_obj_nested_field", get_current_ledger_obj_nested_field)?;
    import_builder.with_func::<(i32, i32, i32, i32, i32), i32>("get_ledger_obj_nested_field", get_ledger_obj_nested_field)?;
    import_builder.with_func::<i32, i32>("get_tx_array_len", get_tx_array_len)?;
    import_builder.with_func::<i32, i32>("get_current_ledger_obj_array_len", get_current_ledger_obj_array_len)?;
    import_builder.with_func::<(i32, i32), i32>("get_ledger_obj_array_len", get_ledger_obj_array_len)?;
    import_builder.with_func::<(i32, i32), i32>("get_tx_nested_array_len", get_tx_nested_array_len)?;
    import_builder.with_func::<(i32, i32), i32>("get_current_ledger_obj_nested_array_len", get_current_ledger_obj_nested_array_len)?;
    import_builder.with_func::<(i32, i32, i32), i32>("get_ledger_obj_nested_array_len", get_ledger_obj_nested_array_len)?;
    import_builder.with_func::<(i32, i32), ()>("update_data", update_data)?;
    import_builder.with_func::<(i32, i32, i32, i32), i32>("compute_sha512_half", compute_sha512_half)?;
    import_builder.with_func::<(i32, i32, i32, i32), i32>("account_keylet", account_keylet)?;
    import_builder.with_func::<(i32, i32, i32, i32, i32, i32, i32, i32), i32>("credential_keylet", credential_keylet)?;
    import_builder.with_func::<(i32, i32, i32, i32, i32), i32>("escrow_keylet", escrow_keylet)?;
    import_builder.with_func::<(i32, i32, i32, i32, i32), i32>("oracle_keylet", oracle_keylet)?;
    import_builder.with_func::<(i32, i32, i32, i32, i32, i32), i32>("get_NFT", get_nft)?;
    //import_builder.with_func::<(i32, i32, i32, i32), i32>("", )?;
    let mut import_object = import_builder.build();
    instances.insert(import_object.name().unwrap(), &mut import_object);
    // keep wasi commented out, but keep here for println!
    // let mut wasi_module = wasmedge_sdk::wasi::WasiModule::create(None, None, None)?;
    // instances.insert(wasi_module.name().to_string(), wasi_module.as_mut());

>>>>>>> 49f9fff6
    info!("Creating new Vm instance");
    let mut vm = Vm::new(Store::new(None, instances)?);

    info!("Loading WASM module from file: {}", wasm_file);
    let wasm_module = Module::from_file(None, &wasm_file)?;

    info!("Registering WASM module to VM");
    vm.register_module(None, wasm_module.clone())?;

    let rets = vm.run_func(None, func_name, params!())?;
    // println!("run_func: {:?}", rets[0].to_i32());
    Ok(rets[0].to_i32() == 1)
}<|MERGE_RESOLUTION|>--- conflicted
+++ resolved
@@ -3,16 +3,10 @@
     get_current_ledger_obj_array_len, get_current_ledger_obj_field,
     get_current_ledger_obj_nested_array_len, get_current_ledger_obj_nested_field,
     get_ledger_obj_array_len, get_ledger_obj_field, get_ledger_obj_nested_array_len,
-<<<<<<< HEAD
-    get_ledger_obj_nested_field, get_ledger_sqn, get_parent_ledger_hash, get_parent_ledger_time,
-    get_tx_array_len, get_tx_field, get_tx_nested_array_len, get_tx_nested_field, ledger_slot_set,
-    oracle_keylet, trace, trace_num, update_data,
-=======
     get_ledger_obj_nested_field, get_ledger_sqn, get_nft, get_parent_ledger_hash,
     get_parent_ledger_time, get_tx_array_len, get_tx_field, get_tx_field2, get_tx_field3,
     get_tx_field4, get_tx_field5, get_tx_field6, get_tx_nested_array_len, get_tx_nested_field,
-    ledger_slot_set, oracle_keylet, update_data,
->>>>>>> 49f9fff6
+    ledger_slot_set, oracle_keylet, trace, trace_num, update_data,
 };
 
 use crate::data_provider::DataProvider;
@@ -23,7 +17,7 @@
 use wasmedge_sdk::{params, AsInstance, ImportObjectBuilder, Module, Store, Vm, WasmEdgeResult};
 
 /// Run a WASM function
-<<<<<<< HEAD
+#[rustfmt::skip]
 pub fn run_func(wasm_file: String, func_name: &str, data_source: MockData) -> WasmEdgeResult<bool> {
     info!("Executing WASM function: {}", func_name);
     let data_provider = DataProvider::new(data_source);
@@ -37,43 +31,6 @@
     info!("Linking `trace_num` function");
     import_builder.with_func::<(i32, i32, i64), i32>("trace_num", trace_num)?;
 
-    import_builder.with_func::<(i32, i32), i32>("get_ledger_sqn", get_ledger_sqn)?;
-    import_builder.with_func::<(i32, i32), i32>("get_parent_ledger_time", get_parent_ledger_time)?;
-    import_builder.with_func::<(i32, i32), i32>("get_parent_ledger_hash", get_parent_ledger_hash)?;
-    import_builder.with_func::<(i32, i32, i32), i32>("ledger_slot_set", ledger_slot_set)?;
-    import_builder.with_func::<(i32, i32, i32), i32>("get_tx_field", get_tx_field)?;
-    import_builder.with_func::<(i32, i32, i32), i32>("get_current_ledger_obj_field", get_current_ledger_obj_field, )?;
-    import_builder.with_func::<(i32, i32, i32, i32), i32>("get_ledger_obj_field", get_ledger_obj_field)?;
-    import_builder.with_func::<(i32, i32, i32, i32), i32>("get_tx_nested_field", get_tx_nested_field)?;
-    import_builder.with_func::<(i32, i32, i32, i32), i32>("get_current_ledger_obj_nested_field", get_current_ledger_obj_nested_field, )?;
-    import_builder.with_func::<(i32, i32, i32, i32, i32), i32>("get_ledger_obj_nested_field", get_ledger_obj_nested_field, )?;
-    import_builder.with_func::<i32, i32>("get_tx_array_len", get_tx_array_len)?;
-    import_builder.with_func::<i32, i32>("get_current_ledger_obj_array_len", get_current_ledger_obj_array_len, )?;
-    import_builder.with_func::<(i32, i32), i32>("get_ledger_obj_array_len", get_ledger_obj_array_len)?;
-    import_builder.with_func::<(i32, i32), i32>("get_tx_nested_array_len", get_tx_nested_array_len)?;
-    import_builder.with_func::<(i32, i32), i32>("get_current_ledger_obj_nested_array_len", get_current_ledger_obj_nested_array_len, )?;
-    import_builder.with_func::<(i32, i32, i32), i32>("get_ledger_obj_nested_array_len", get_ledger_obj_nested_array_len, )?;
-    import_builder.with_func::<(i32, i32), ()>("update_data", update_data)?;
-    import_builder.with_func::<(i32, i32, i32, i32), i32>("compute_sha512_half", compute_sha512_half)?;
-    import_builder.with_func::<(i32, i32, i32, i32), i32>("account_keylet", account_keylet)?;
-    import_builder.with_func::<(i32, i32, i32, i32, i32, i32, i32, i32), i32>("credential_keylet", credential_keylet, )?;
-    import_builder.with_func::<(i32, i32, i32, i32, i32), i32>("escrow_keylet", escrow_keylet)?;
-    import_builder.with_func::<(i32, i32, i32, i32, i32), i32>("oracle_keylet", oracle_keylet)?;
-    //import_builder.with_func::<(i32, i32, i32, i32), i32>("", )?;
-    let mut import_object = import_builder.build();
-    instances.insert(import_object.name().unwrap(), &mut import_object);
-    // keep wasi commented out, but keep here for println!
-    // let mut wasi_module = wasmedge_sdk::wasi::WasiModule::create(None, None, None)?;
-    // instances.insert(wasi_module.name().to_string(), wasi_module.as_mut());
-=======
-#[rustfmt::skip]
-pub fn run_func(wasm_file: String, func_name: &str, data_source: MockData) -> WasmEdgeResult<bool> {
-    info!("Executing WASM function: {}", func_name);
-    let data_provider = DataProvider::new(data_source);
-
-    debug!("Setting up instance map and registering host functions");
-    let mut instances: HashMap<String, &mut dyn SyncInst> = HashMap::new();
-    let mut import_builder = ImportObjectBuilder::new("host_lib", data_provider)?;
     import_builder.with_func::<(i32, i32), i32>("get_ledger_sqn", get_ledger_sqn)?;
     import_builder.with_func::<(i32, i32), i32>("get_parent_ledger_time", get_parent_ledger_time)?;
     import_builder.with_func::<(i32, i32), i32>("get_parent_ledger_hash", get_parent_ledger_hash)?;
@@ -109,7 +66,6 @@
     // let mut wasi_module = wasmedge_sdk::wasi::WasiModule::create(None, None, None)?;
     // instances.insert(wasi_module.name().to_string(), wasi_module.as_mut());
 
->>>>>>> 49f9fff6
     info!("Creating new Vm instance");
     let mut vm = Vm::new(Store::new(None, instances)?);
 
