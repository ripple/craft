--- conflicted
+++ resolved
@@ -729,86 +729,82 @@
         out_buff_len: usize,
     ) -> i32;
 
-<<<<<<< HEAD
+    /// Computes the Keylet for a payment channel entry in a ledger.
+    ///
+    /// # Parameters
+    ///
+    /// - `account_ptr`: A pointer to the memory location of the accountID.
+    /// - `account_len`: The length of the accountID.
+    /// - `destination_ptr`: A pointer to the memory location of the destination.
+    /// - `destination_len`: The length of the destination.
+    /// - `sequence`: The account sequence number associated with the payment channel entry.
+    /// - `out_buff_ptr`: A pointer to the output buffer where the derived keylet will be stored.
+    /// - `out_buff_len`: The length of the output buffer.
+    ///
+    /// # Returns
+    ///
+    /// - Returns a positive number of bytes wrote to an output buffer on success    
+    /// - Returns a negative error code on failure. The list of error codes is defined in
+    ///   ../core/error_codes.rs
+    pub fn paychan_keylet(
+        account_ptr: *const u8,
+        account_len: usize,
+        destination_ptr: *const u8,
+        destination_len: usize,
+        sequence: i32,
+        out_buff_ptr: *mut u8,
+        out_buff_len: usize,
+    ) -> i32;
+
+    /// Computes the Keylet for a signer entry in a ledger.
+    ///
+    /// # Parameters
+    ///
+    /// - `account_ptr`: A pointer to the memory location of the accountID.
+    /// - `account_len`: The length of the accountID.
+    /// - `out_buff_ptr`: A pointer to the output buffer where the derived keylet will be stored.
+    /// - `out_buff_len`: The length of the output buffer.
+    ///
+    /// # Returns
+    ///
+    /// - Returns a positive number of bytes wrote to an output buffer on success    
+    /// - Returns a negative error code on failure. The list of error codes is defined in
+    ///   ../core/error_codes.rs
+    pub fn signers_keylet(
+        account_ptr: *const u8,
+        account_len: usize,
+        out_buff_ptr: *mut u8,
+        out_buff_len: usize,
+    ) -> i32;
+
+    /// Computes the Keylet for a ticket entry in a ledger.
+    ///
+    /// # Parameters
+    ///
+    /// - `account_ptr`: A pointer to the memory location of the accountID.
+    /// - `account_len`: The length of the accountID.
+    /// - `sequence`: The account sequence number associated with the ticket entry.
+    /// - `out_buff_ptr`: A pointer to the output buffer where the derived keylet will be stored.
+    /// - `out_buff_len`: The length of the output buffer.
+    ///
+    /// # Returns
+    ///
+    /// - Returns a positive number of bytes wrote to an output buffer on success    
+    /// - Returns a negative error code on failure. The list of error codes is defined in
+    ///   ../core/error_codes.rs
+    pub fn ticket_keylet(
+        account_ptr: *const u8,
+        account_len: usize,
+        sequence: i32,
+        out_buff_ptr: *mut u8,
+        out_buff_len: usize,
+    ) -> i32;
+
     // #############################
     // Host Function Category: NFT
     // #############################
 
     /// Retrieves the URI details of a specific NFT (Non-Fungible Token) associated with a given account.
-=======
-    /// Computes the Keylet for a payment channel entry in a ledger.
-    ///
-    /// # Parameters
-    ///
-    /// - `account_ptr`: A pointer to the memory location of the accountID.
-    /// - `account_len`: The length of the accountID.
-    /// - `destination_ptr`: A pointer to the memory location of the destination.
-    /// - `destination_len`: The length of the destination.
-    /// - `sequence`: The account sequence number associated with the payment channel entry.
-    /// - `out_buff_ptr`: A pointer to the output buffer where the derived keylet will be stored.
-    /// - `out_buff_len`: The length of the output buffer.
-    ///
-    /// # Returns
-    ///
-    /// - Returns a positive number of bytes wrote to an output buffer on success    
-    /// - Returns a negative error code on failure. The list of error codes is defined in
-    ///   ../core/error_codes.rs
-    pub fn paychan_keylet(
-        account_ptr: *const u8,
-        account_len: usize,
-        destination_ptr: *const u8,
-        destination_len: usize,
-        sequence: i32,
-        out_buff_ptr: *mut u8,
-        out_buff_len: usize,
-    ) -> i32;
-
-    /// Computes the Keylet for a signer entry in a ledger.
-    ///
-    /// # Parameters
-    ///
-    /// - `account_ptr`: A pointer to the memory location of the accountID.
-    /// - `account_len`: The length of the accountID.
-    /// - `out_buff_ptr`: A pointer to the output buffer where the derived keylet will be stored.
-    /// - `out_buff_len`: The length of the output buffer.
-    ///
-    /// # Returns
-    ///
-    /// - Returns a positive number of bytes wrote to an output buffer on success    
-    /// - Returns a negative error code on failure. The list of error codes is defined in
-    ///   ../core/error_codes.rs
-    pub fn signers_keylet(
-        account_ptr: *const u8,
-        account_len: usize,
-        out_buff_ptr: *mut u8,
-        out_buff_len: usize,
-    ) -> i32;
-
-    /// Computes the Keylet for a ticket entry in a ledger.
-    ///
-    /// # Parameters
-    ///
-    /// - `account_ptr`: A pointer to the memory location of the accountID.
-    /// - `account_len`: The length of the accountID.
-    /// - `sequence`: The account sequence number associated with the ticket entry.
-    /// - `out_buff_ptr`: A pointer to the output buffer where the derived keylet will be stored.
-    /// - `out_buff_len`: The length of the output buffer.
-    ///
-    /// # Returns
-    ///
-    /// - Returns a positive number of bytes wrote to an output buffer on success    
-    /// - Returns a negative error code on failure. The list of error codes is defined in
-    ///   ../core/error_codes.rs
-    pub fn ticket_keylet(
-        account_ptr: *const u8,
-        account_len: usize,
-        sequence: i32,
-        out_buff_ptr: *mut u8,
-        out_buff_len: usize,
-    ) -> i32;
-
-    /// Retrieves the details of a specific NFT (Non-Fungible Token) associated with a given account.
->>>>>>> d71ffdcf
     ///
     /// # Parameters
     ///
