name: Test

on:
  push:
    branches: [main]
  pull_request:
  workflow_dispatch:

# Make sure CI fails on all warnings, including Clippy lints
env:
  RUSTFLAGS: "-Dwarnings"

jobs:
  pre-commit:
    runs-on: ubuntu-latest
    steps:
      - uses: actions/checkout@v5
      - uses: actions-rust-lang/setup-rust-toolchain@v1
        with:
          toolchain: stable
      # This runs the pre-commit hooks defined in .pre-commit-config.yaml
      # TODO: figure out how to update to use pre-commit.ci
      - uses: pre-commit/action@v3.0.1

  clippy_linting:
    runs-on: ubuntu-latest
    steps:
      - uses: actions/checkout@v5
      - name: Cache dependencies
        uses: actions/cache/restore@v4
        with:
          path: |
            ~/.cargo/bin/
            ~/.cargo/registry/index/
            ~/.cargo/registry/cache/
            ~/.cargo/git/db/
            target/
          key: ${{ runner.os }}-cargo-${{ hashFiles('**/Cargo.lock') }}

      - name: Install wasm32 target
        run: rustup target add wasm32-unknown-unknown

      - name: Run Clippy (Native Workspace)
        run: cargo clippy --workspace --all-targets --all-features -- -Dclippy::all

      - name: Run Clippy (WASM Projects Workspace)
        env:
          NOTARY_ACCOUNT_R: rHb9CJAWyB4rj91VRWn96DkukG4bwdtyTh
        run: |
          cd projects
          cargo clippy --workspace --target wasm32-unknown-unknown --all-features -- -Dclippy::all

      - name: Check WASM contract exports
        run: |
          # Check that all WASM projects export the required finish function
          find ./projects -type d -name "src" | while read -r src_dir; do
            dir=$(dirname "$src_dir")
            echo "🔧 Checking exports in $dir"
            if [[ -f "$src_dir/lib.rs" ]]; then
              grep -q "finish() -> i32" "$src_dir/lib.rs" || {
              echo "❌ Missing required finish() -> i32 export in $dir"
              exit 1
              }
            else
              echo "❌ Missing lib.rs in $src_dir"
              exit 1
            fi
          done

  rustfmt:
    runs-on: ubuntu-latest
    steps:
      - uses: actions/checkout@v5

      - name: Run fmt (Entire Workspace)
        run: cargo fmt --all -- --check

  # Note: This job should not be "required" for PRs, as during development there may be temporary
  # discrepancies between craft and rippled
  host_function_audit:
    runs-on: ubuntu-latest
    steps:
      - uses: actions/checkout@v5

      - name: Audit host functions to ensure they match the XRPLd host functions
        run: node tools/compareHostFunctions.js https://github.com/XRPLF/rippled/tree/ripple/smart-escrow

  build_and_test:
    runs-on: ubuntu-latest
    steps:
      - uses: actions/checkout@v5

      - name: Cache dependencies
        uses: actions/cache@v4
        with:
          path: |
            ~/.cargo/bin/
            ~/.cargo/registry/index/
            ~/.cargo/registry/cache/
            ~/.cargo/git/db/
            target/
          key: ${{ runner.os }}-cargo-${{ hashFiles('**/Cargo.lock') }}

      - name: Add target
        run: rustup target add wasm32-unknown-unknown

      - name: Build & Test Native Workspace
        run: |
          # Build and test the native workspace (fast!)
          cargo build --workspace
          cargo test --workspace

      - name: Build xrpl-std for WASM
        run: |
          cargo build -p xrpl-std --target wasm32-unknown-unknown
          cargo rustc -p xrpl-std --target wasm32-unknown-unknown -- -D warnings

      - name: Build WASM Projects Workspace
        env:
          NOTARY_ACCOUNT_R: rHb9CJAWyB4rj91VRWn96DkukG4bwdtyTh
        run: |
          cd projects
          echo "🔧 Building projects workspace for WASM"
          cargo build --workspace --target wasm32-unknown-unknown
          cargo build --workspace --target wasm32-unknown-unknown --release

<<<<<<< HEAD
  run-markdown:
    runs-on: ubuntu-latest
    steps:
      - uses: actions/checkout@v5

      - name: Run code in Markdown files
        run: |
          # Find all .md files and run code blocks
          find . -type d -name target -prune -false -o -name "*.md" -print | while read -r md_file; do
            echo "🔧 Running code blocks in $md_file"
            set -euo pipefail
            md_dir=$(dirname "$md_file")

            awk '
              BEGIN { inblock=0 }
              /^```bash/ { inblock=1; next }
              /^```/     { if (inblock) inblock=0; next }
              inblock    { print }
            ' "$md_file" | (cd "$md_dir" && bash) || {
              echo "❌ Bash code blocks in $md_file failed"
              exit 1
            }
            echo "✅ Bash code blocks in $md_file succeeded"
=======
      - name: Install and run craft
        run: |
          cargo install --path craft
          find ./projects/examples -name "Cargo.toml" -type f | while read -r cargo_file; do
            contract_name=$(basename "$dir")
            if [ -d "$dir/fixtures" ]; then
              craft build $(contract_name) -r -O aggressive || exit 1
            fi
>>>>>>> c4d4f617
          done

  e2e-tests:
    runs-on: ubuntu-latest
    # needs: build_and_test
    steps:
      - uses: actions/checkout@v5

      - name: Cache dependencies
        uses: actions/cache@v4
        with:
          path: |
            ~/.cargo/bin/
            ~/.cargo/registry/index/
            ~/.cargo/registry/cache/
            ~/.cargo/git/db/
            target/
          key: ${{ runner.os }}-cargo-${{ hashFiles('**/Cargo.lock') }}

      - name: Add target
        run: rustup target add wasm32-unknown-unknown

      - name: Build
        run: |
          ./build.sh
          ./build.sh release

      - name: Run integration tests
        run: |
          find ./projects -name "Cargo.toml" -type f | while read -r cargo_file; do
            dir=$(dirname "$cargo_file")
            contract_name=$(basename "$dir")
            if [ -d "$dir/fixtures" ]; then
              cargo run --package wasm-host --bin wasm-host -- -p "$contract_name" --dir $dir || exit 1
            fi
          done<|MERGE_RESOLUTION|>--- conflicted
+++ resolved
@@ -123,8 +123,16 @@
           echo "🔧 Building projects workspace for WASM"
           cargo build --workspace --target wasm32-unknown-unknown
           cargo build --workspace --target wasm32-unknown-unknown --release
+      - name: Install and run craft
+        run: |
+          cargo install --path craft
+          find ./projects/examples -name "Cargo.toml" -type f | while read -r cargo_file; do
+            contract_name=$(basename "$dir")
+            if [ -d "$dir/fixtures" ]; then
+              craft build $(contract_name) -r -O aggressive || exit 1
+            fi
+          done
 
-<<<<<<< HEAD
   run-markdown:
     runs-on: ubuntu-latest
     steps:
@@ -148,16 +156,6 @@
               exit 1
             }
             echo "✅ Bash code blocks in $md_file succeeded"
-=======
-      - name: Install and run craft
-        run: |
-          cargo install --path craft
-          find ./projects/examples -name "Cargo.toml" -type f | while read -r cargo_file; do
-            contract_name=$(basename "$dir")
-            if [ -d "$dir/fixtures" ]; then
-              craft build $(contract_name) -r -O aggressive || exit 1
-            fi
->>>>>>> c4d4f617
           done
 
   e2e-tests:
