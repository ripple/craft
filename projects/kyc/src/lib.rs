#![cfg_attr(target_arch = "wasm32", no_std)]

<<<<<<< HEAD
use xrpl_std::get_current_escrow_destination;
use xrpl_std::host::trace::{DataRepr, trace_data, trace_num};
use xrpl_std::keylet::credential_keylet;

#[unsafe(no_mangle)]
pub extern "C" fn finish() -> bool {
    let account = match get_current_escrow_destination() {
        Some(v) => v,
        None => return false,
=======
#[cfg(not(target_arch = "wasm32"))]
extern crate std;

use xrpl_std::core::ledger_objects::current_escrow;
use xrpl_std::core::ledger_objects::current_escrow::CurrentEscrow;
use xrpl_std::core::ledger_objects::traits::CurrentEscrowFields;
use xrpl_std::core::types::keylets::credential_keylet;
use xrpl_std::host::trace::{DataRepr, trace_data, trace_num};
use xrpl_std::host::{Result::Err, Result::Ok};

#[unsafe(no_mangle)]
pub extern "C" fn finish() -> bool {
    let current_escrow: CurrentEscrow = current_escrow::get_current_escrow();

    let account_id = match current_escrow.get_account() {
        Ok(account_id) => account_id,
        Err(e) => {
            let _ = trace_num("Error getting account_id", e.code() as i64);
            return false; // <-- Do not execute the escrow.
        }
>>>>>>> 268afcce
    };

    // "termsandconditions" in hex
    let cred_type: &[u8] = b"termsandconditions";
<<<<<<< HEAD
    let cred_keylet = match credential_keylet(&account, &account, &cred_type) {
        Some(v) => v,
        None => return false,
    };
    let _ = trace_data("cred_keylet", &cred_keylet, DataRepr::AsHex);

    let slot =
        unsafe { xrpl_std::host::cache_ledger_obj(cred_keylet.as_ptr(), cred_keylet.len(), 0) };
    if slot < 0 {
        let _ = trace_num("CACHE ERROR", i64::from(slot));
        return false;
    };
    return true;
=======
    match credential_keylet(&account_id, &account_id, cred_type) {
        Ok(keylet) => {
            let _ = trace_data("cred_keylet", &keylet, DataRepr::AsHex);

            let slot =
                unsafe { xrpl_std::host::cache_ledger_obj(keylet.as_ptr(), keylet.len(), 0) };
            if slot < 0 {
                let _ = trace_num("CACHE ERROR", i64::from(slot));
                return false;
            };
            true
        }
        Err(e) => {
            let _ = trace_num("Error getting account_id", e.code() as i64);
            false // <-- Do not execute the escrow.
        }
    }
>>>>>>> 268afcce
}<|MERGE_RESOLUTION|>--- conflicted
+++ resolved
@@ -1,16 +1,5 @@
 #![cfg_attr(target_arch = "wasm32", no_std)]
 
-<<<<<<< HEAD
-use xrpl_std::get_current_escrow_destination;
-use xrpl_std::host::trace::{DataRepr, trace_data, trace_num};
-use xrpl_std::keylet::credential_keylet;
-
-#[unsafe(no_mangle)]
-pub extern "C" fn finish() -> bool {
-    let account = match get_current_escrow_destination() {
-        Some(v) => v,
-        None => return false,
-=======
 #[cfg(not(target_arch = "wasm32"))]
 extern crate std;
 
@@ -25,32 +14,15 @@
 pub extern "C" fn finish() -> bool {
     let current_escrow: CurrentEscrow = current_escrow::get_current_escrow();
 
-    let account_id = match current_escrow.get_account() {
+    let account_id = match current_escrow.get_destination() {
         Ok(account_id) => account_id,
         Err(e) => {
             let _ = trace_num("Error getting account_id", e.code() as i64);
             return false; // <-- Do not execute the escrow.
         }
->>>>>>> 268afcce
     };
 
-    // "termsandconditions" in hex
     let cred_type: &[u8] = b"termsandconditions";
-<<<<<<< HEAD
-    let cred_keylet = match credential_keylet(&account, &account, &cred_type) {
-        Some(v) => v,
-        None => return false,
-    };
-    let _ = trace_data("cred_keylet", &cred_keylet, DataRepr::AsHex);
-
-    let slot =
-        unsafe { xrpl_std::host::cache_ledger_obj(cred_keylet.as_ptr(), cred_keylet.len(), 0) };
-    if slot < 0 {
-        let _ = trace_num("CACHE ERROR", i64::from(slot));
-        return false;
-    };
-    return true;
-=======
     match credential_keylet(&account_id, &account_id, cred_type) {
         Ok(keylet) => {
             let _ = trace_data("cred_keylet", &keylet, DataRepr::AsHex);
@@ -68,5 +40,4 @@
             false // <-- Do not execute the escrow.
         }
     }
->>>>>>> 268afcce
 }