<<<<<<< HEAD
//! Host bindings and utilities exposed to WASM smart contracts.
//!
//! This module surfaces the low-level host ABI as safe, typed Rust functions and types.
//! Most users should prefer the high-level APIs in [`crate::core`].

use crate::core::error_codes;

=======
>>>>>>> 7c1429c8
pub mod assert;
pub mod error_codes;
mod host_bindings;
mod host_bindings_for_testing;
pub mod trace;

//////////////////////////////////////
// Host functions (defined by the host)
//////////////////////////////////////

#[cfg(not(target_arch = "wasm32"))]
include!("host_bindings_for_testing.rs");

// host functions defined by the host.
#[cfg(target_arch = "wasm32")]
include!("host_bindings.rs");

/// `Result` is a type that represents either a success ([`Ok`]) or failure ([`Err`]) result from the host.
#[must_use]
pub enum Result<T> {
    /// Contains the success value
    Ok(T),
    /// Contains the error value
    Err(Error), // TODO: Test if the WASM size is expanded if we use an enum here instead of i32
}

impl<T> Result<T> {
    /// Returns `true` if the result is [`Ok`].
    #[inline]
    pub fn is_ok(&self) -> bool {
        matches!(*self, Result::Ok(_))
    }

    /// Returns `true` if the result is [`Err`].
    #[inline]
    pub fn is_err(&self) -> bool {
        !self.is_ok()
    }

    /// Converts from `Result<T>` to `Option<T>`.
    ///
    /// Converts `self` into an `Option<T>`, consuming `self`,
    /// and discarding the error, if any.
    #[inline]
    pub fn ok(self) -> Option<T> {
        match self {
            Result::Ok(x) => Some(x),
            Result::Err(_) => None,
        }
    }

    /// Converts from `Result<T>` to `Option<Error>`.
    ///
    /// Converts `self` into an `Option<Error>`, consuming `self`,
    /// and discarding the success value, if any.
    #[inline]
    pub fn err(self) -> Option<Error> {
        match self {
            Result::Ok(_) => None,
            Result::Err(x) => Some(x),
        }
    }

    /// Returns the contained [`Ok`] value, consuming the `self` value.
    ///
    /// # Panics
    ///
    /// Panics if the value is an [`Err`], with a panic message provided by the
    /// [`Err`]'s value.
    #[inline]
    pub fn unwrap(self) -> T {
        match self {
            Result::Ok(t) => t,
            Result::Err(error) => {
                let _ = trace::trace_num("error_code=", error.code() as i64);
                panic!(
                    "called `Result::unwrap()` on an `Err` with code: {}",
                    error.code()
                )
            }
        }
    }

    /// Returns the contained [`Ok`] value or a provided default.
    #[inline]
    pub fn unwrap_or(self, default: T) -> T {
        match self {
            Result::Ok(t) => t,
            Result::Err(_) => default,
        }
    }

    /// Returns the contained [`Ok`] value or computes it from a closure.
    #[inline]
    pub fn unwrap_or_else<F: FnOnce(Error) -> T>(self, op: F) -> T {
        match self {
            Result::Ok(t) => t,
            Result::Err(e) => op(e),
        }
    }

    #[inline]
    pub fn unwrap_or_panic(self) -> T {
        self.unwrap_or_else(|error| {
            let _ = trace::trace_num("error_code=", error.code() as i64);
            core::panic!(
                "Failed in {}: error_code={}",
                core::panic::Location::caller(),
                error.code()
            );
        })
    }
}

impl From<i64> for Result<u64> {
    #[inline(always)] // <-- Inline because this function is very small
    fn from(value: i64) -> Self {
        match value {
            res if res >= 0 => Result::Ok(value as _),
            _ => Result::Err(Error::from_code(value as _)),
        }
    }
}

/// Converts a `Result<Option<T>>` to a `Result<T>` by treating `None` as an error.
///
/// This utility function is commonly used in the XRPL Programmability API context
/// where operations may return optional values that should be treated as errors
/// when absent.
///
/// # Arguments
///
/// * `result` - A `Result` containing an `Option<T>` that needs to be unwrapped
///
/// # Returns
///
/// * `Result::Ok(value)` - If the input was `Result::Ok(Some(value))`
/// * `Result::Err(Error::FieldNotFound)` - If the input was `Result::Ok(None)`
/// * `Result::Err(err)` - If the input was `Result::Err(err)`, the error is propagated
///
/// # Error Handling
///
/// When the optional value is `None`, this function returns `Error::FieldNotFound`,
/// which is appropriate for cases where a required field or value is missing from
/// XRPL ledger objects or API responses.
pub(crate) fn to_non_optional<T>(result: Result<Option<T>>) -> Result<T> {
    match result {
        Result::Ok(Some(value)) => Result::Ok(value),
        Result::Ok(None) => Result::Err(Error::FieldNotFound),
        Result::Err(err) => Result::Err(err),
    }
}

/// Possible errors returned by XRPL Programmability APIs.
///
/// Errors are global across all Programmability APIs.
#[derive(Clone, Copy, Debug)]
#[repr(i32)]
pub enum Error {
    /// Reserved for internal invariant trips, generally unrelated to inputs.
    /// These should be reported with an issue.
    InternalError = error_codes::INTERNAL_ERROR,

    /// The requested serialized field could not be found in the specified object.
    /// This error is returned when attempting to access a field that doesn't exist
    /// in the current transaction or ledger object.
    FieldNotFound = error_codes::FIELD_NOT_FOUND,

    /// The provided buffer is too small to hold the requested data.
    /// Increase the buffer size and retry the operation.
    BufferTooSmall = error_codes::BUFFER_TOO_SMALL,

    /// The API was asked to assume the object under analysis is an STArray but it was not.
    /// This error occurs when trying to perform array operations on non-array objects.
    NoArray = error_codes::NO_ARRAY,

    /// The specified field is not a leaf field and cannot be accessed directly.
    /// Leaf fields are primitive types that contain actual data values.
    NotLeafField = error_codes::NOT_LEAF_FIELD,

    /// The provided locator string is malformed or invalid.
    /// Locators must follow the proper format for field identification.
    LocatorMalformed = error_codes::LOCATOR_MALFORMED,

    /// The specified slot number is outside the valid range.
    /// Slot numbers must be within the allowed bounds for the current context.
    SlotOutRange = error_codes::SLOT_OUT_RANGE,

    /// No free slots are available for allocation.
    /// All available slots are currently in use. Consider reusing existing slots.
    SlotsFull = error_codes::SLOTS_FULL,

    /// The specified slot did not contain any slotted data (i.e., is empty).
    /// This error occurs when trying to access a slot that hasn't been allocated
    /// or has been freed.
    EmptySlot = error_codes::EMPTY_SLOT,

    /// The requested ledger object could not be found.
    /// This may occur if the object doesn't exist or the keylet is invalid.
    LedgerObjNotFound = error_codes::LEDGER_OBJ_NOT_FOUND,

    /// An error occurred while decoding serialized data.
    /// This typically indicates corrupted or invalidly formatted data.
    InvalidDecoding = error_codes::INVALID_DECODING,

    /// The data field is too large to be processed.
    /// Consider reducing the size of the data or splitting it into smaller chunks.
    DataFieldTooLarge = error_codes::DATA_FIELD_TOO_LARGE,

    /// A pointer or buffer length provided as a parameter described memory outside the allowed memory region.
    /// This error indicates a memory access violation.
    PointerOutOfBounds = error_codes::POINTER_OUT_OF_BOUNDS,

    /// No memory has been exported by the WebAssembly module.
    /// The module must export its memory for host functions to access it.
    NoMemoryExported = error_codes::NO_MEM_EXPORTED,

    /// One or more of the parameters provided to the API are invalid.
    /// Check the API documentation for valid parameter ranges and formats.
    InvalidParams = error_codes::INVALID_PARAMS,

    /// The provided account identifier is invalid.
    /// Account IDs must be valid 20-byte addresses in the proper format.
    InvalidAccount = error_codes::INVALID_ACCOUNT,

    /// The specified field identifier is invalid or not recognized.
    /// Field IDs must correspond to valid XRPL serialization fields.
    InvalidField = error_codes::INVALID_FIELD,

    /// The specified index is outside the valid bounds of the array or collection.
    /// Ensure the index is within the valid range for the target object.
    IndexOutOfBounds = error_codes::INDEX_OUT_OF_BOUNDS,

    /// The input provided for floating-point parsing is malformed.
    /// Floating-point values must be in the correct format for XFL operations.
    InvalidFloatInput = error_codes::INVALID_FLOAT_INPUT,

    /// An error occurred during floating-point computation.
    /// This may indicate overflow, underflow, or other arithmetic errors.
    InvalidFloatComputation = error_codes::INVALID_FLOAT_COMPUTATION,
}

impl Error {
    // TODO: Use Trait instead?
    #[inline(always)] // <-- Inline because this function is very small
    pub fn from_code(code: i32) -> Self {
        unsafe { core::mem::transmute(code) }
    }

    /// Error code
    #[inline(always)] // <-- Inline because this function is very small
    pub fn code(self) -> i32 {
        self as _
    }
}

impl From<Error> for i64 {
    fn from(val: Error) -> Self {
        val as i64
    }
}<|MERGE_RESOLUTION|>--- conflicted
+++ resolved
@@ -1,13 +1,9 @@
-<<<<<<< HEAD
 //! Host bindings and utilities exposed to WASM smart contracts.
 //!
-//! This module surfaces the low-level host ABI as safe, typed Rust functions and types.
-//! Most users should prefer the high-level APIs in [`crate::core`].
-
-use crate::core::error_codes;
-
-=======
->>>>>>> 7c1429c8
+//! This module exposes the low-level host ABI plus typed primitives (Result, Error, helpers).
+//! Most users should prefer the safe, high-level APIs in [`crate::core`], which wrap these bindings.
+
+
 pub mod assert;
 pub mod error_codes;
 mod host_bindings;
