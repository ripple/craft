--- conflicted
+++ resolved
@@ -78,11 +78,7 @@
 To see detailed execution information, including memory allocation, data processing, and function execution steps, use the `--verbose` flag:
 
 ```shell
-<<<<<<< HEAD
-cargo run -p wasm-host -- --wasm-file path/to/module.wasm --test-case success --verbose
-=======
 cargo run -p wasm-host -- --dir path/to/project --project project_name --test-case success --verbose
->>>>>>> 97f5a829
 ```
 
 The verbose output includes:
