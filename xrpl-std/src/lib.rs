--- conflicted
+++ resolved
@@ -1,26 +1,14 @@
-<<<<<<< HEAD
 #![no_std]
-
-// use ::core::panic::PanicInfo;
 
 pub mod core;
 pub mod host;
-=======
-pub mod host_lib;
->>>>>>> ca4f2211
 pub mod locator;
 pub mod sfield;
 
 pub const XRPL_ACCOUNT_ID_SIZE: usize = 20;
-<<<<<<< HEAD
 // use keylet hash only (i.e. without 2-byte LedgerEntryType) for now.
 // TODO Check rippled
 pub const XRPL_KEYLET_SIZE: usize = 32;
-=======
-// use keylet hash only (i.e. without 2-byte LedgerEntryType) for now. 
-// TODO Check rippled  
-pub const XRPL_KEYLET_SIZE: usize = 32;  
->>>>>>> ca4f2211
 pub const XRPL_HASH256_SIZE: usize = 32;
 pub const XRPL_CONTRACT_DATA_SIZE: usize = 4096; //TODO size??
 pub type AccountID = [u8; XRPL_ACCOUNT_ID_SIZE];
@@ -32,12 +20,7 @@
 
 pub fn get_tx_account_id() -> Option<AccountID> {
     let mut account_id: AccountID = [0; XRPL_ACCOUNT_ID_SIZE];
-<<<<<<< HEAD
     if unsafe { host::get_tx_field(sfield::Account, account_id.as_mut_ptr(), account_id.len()) } > 0
-=======
-    if unsafe { host_lib::get_tx_field(sfield::Account, account_id.as_mut_ptr(), account_id.len()) }
-        > 0
->>>>>>> ca4f2211
     {
         Some(account_id)
     } else {
@@ -48,11 +31,7 @@
 pub fn get_current_escrow_account_id() -> Option<AccountID> {
     let mut account_id: AccountID = [0; XRPL_ACCOUNT_ID_SIZE];
     if unsafe {
-<<<<<<< HEAD
         host::get_current_ledger_obj_field(
-=======
-        host_lib::get_current_ledger_obj_field(
->>>>>>> ca4f2211
             sfield::Account,
             account_id.as_mut_ptr(),
             account_id.len(),
@@ -68,11 +47,7 @@
 pub fn get_current_escrow_destination() -> Option<AccountID> {
     let mut account_id: AccountID = [0; XRPL_ACCOUNT_ID_SIZE];
     if unsafe {
-<<<<<<< HEAD
         host::get_current_ledger_obj_field(
-=======
-        host_lib::get_current_ledger_obj_field(
->>>>>>> ca4f2211
             sfield::Destination,
             account_id.as_mut_ptr(),
             account_id.len(),
@@ -83,7 +58,6 @@
     } else {
         None
     }
-<<<<<<< HEAD
 }
 
 pub fn get_current_escrow_data() -> Option<ContractData> {
@@ -108,23 +82,11 @@
     } > 0
     {
         Some(after)
-=======
-}
-
-pub fn get_current_escrow_data() -> Option<ContractData> {
-    let mut data: ContractData = [0; XRPL_CONTRACT_DATA_SIZE];
-    if unsafe {
-        host_lib::get_current_ledger_obj_field(sfield::Data, data.as_mut_ptr(), data.len())
-    } > 0
-    {
-        Some(data)
->>>>>>> ca4f2211
     } else {
         None
     }
 }
 
-<<<<<<< HEAD
 pub fn get_account_balance(aid: &AccountID) -> Option<u64> {
     let keylet = match account_keylet(aid) {
         None => return None,
@@ -147,57 +109,22 @@
     } == 8
     {
         Some(balance)
-=======
-pub fn get_current_escrow_finish_after() -> Option<i32> {
-    let mut after = 0i32;
-    if unsafe {
-        host_lib::get_current_ledger_obj_field(sfield::FinishAfter, (&mut after) as *mut i32 as *mut u8, 4)
-    } > 0
-    {
-        Some(after)
->>>>>>> ca4f2211
     } else {
         None
     }
 }
 
-<<<<<<< HEAD
 pub fn account_keylet(aid: &AccountID) -> Option<Keylet> {
     let mut key_let: Keylet = [0; XRPL_KEYLET_SIZE];
     if unsafe { host::account_keylet(aid.as_ptr(), aid.len(), key_let.as_mut_ptr(), key_let.len()) }
         > 0
     {
         Some(key_let)
-=======
-pub fn get_account_balance(aid: &AccountID) -> Option<u64> {
-    let keylet = match account_keylet(aid) {
-        None => return None,
-        Some(keylet) => keylet,
-    };
-    // println!("std-lib keylet {:?}", keylet);    
-    let slot = unsafe { host_lib::ledger_slot_set(keylet.as_ptr(), keylet.len(), 0) };
-    if slot <= 0 {
-        return None;
-    }
-    // println!("std-lib slot {:?}", slot);
-    let mut balance = 0u64;
-    if unsafe {
-        host_lib::get_ledger_obj_field(
-            slot,
-            sfield::Balance,
-            (&mut balance) as *mut u64 as *mut u8,
-            8,
-        )
-    } == 8
-    {
-        Some(balance)
->>>>>>> ca4f2211
     } else {
         None
     }
 }
 
-<<<<<<< HEAD
 pub fn update_current_escrow_data(data: ContractData) {
     unsafe {
         host::update_data(data.as_ptr(), data.len());
@@ -212,22 +139,4 @@
     // This instruction will halt execution of the WASM module.
     // It's the WASM equivalent of a trap or an unrecoverable error.
     ::core::arch::wasm32::unreachable();
-=======
-pub fn account_keylet(aid: &AccountID) -> Option<Keylet> {
-    let mut key_let: Keylet = [0; XRPL_KEYLET_SIZE];
-    if unsafe {
-        host_lib::account_keylet(aid.as_ptr(), aid.len(), key_let.as_mut_ptr(), key_let.len())
-    } > 0
-    {
-        Some(key_let)
-    } else {
-        None
-    }
-}
-
-pub fn update_current_escrow_data(data: ContractData) {
-    unsafe {
-        host_lib::update_data(data.as_ptr(), data.len());
-    }
->>>>>>> ca4f2211
 }