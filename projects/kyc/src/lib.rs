--- conflicted
+++ resolved
@@ -1,6 +1,5 @@
 #![no_std]
 
-<<<<<<< HEAD
 use xrpl_std::core::ledger_objects::current_escrow;
 use xrpl_std::core::ledger_objects::current_escrow::CurrentEscrow;
 use xrpl_std::core::ledger_objects::traits::CurrentEscrowFields;
@@ -18,28 +17,16 @@
             let _ = trace_num("Error getting account_id", e.code() as i64);
             return false; // <-- Do not execute the escrow.
         }
-=======
-use xrpl_std::get_current_escrow_destination;
-use xrpl_std::host::trace::{DataRepr, trace_data, trace_num};
-use xrpl_std::keylet::credential_keylet;
-
-#[unsafe(no_mangle)]
-pub extern "C" fn finish() -> bool {
-    let account = match get_current_escrow_destination() {
-        Some(v) => v,
-        None => return false,
->>>>>>> f218aeb6
     };
 
     // "termsandconditions" in hex
     let cred_type: &[u8] = b"termsandconditions";
-<<<<<<< HEAD
     match credential_keylet(&account_id, &account_id, &cred_type) {
-        Ok(keylet) => {
-            let _ = trace_data("cred_keylet", &keylet, DataRepr::AsHex);
+        Ok(cred_keylet) => {
+            let _ = trace_data("cred_keylet", &cred_keylet, DataRepr::AsHex);
 
             let slot =
-                unsafe { xrpl_std::host::cache_ledger_obj(keylet.as_ptr(), keylet.len(), 0) };
+                unsafe { xrpl_std::host::cache_ledger_obj(cred_keylet.as_ptr(), cred_keylet.len(), 0) };
             if slot < 0 {
                 let _ = trace_num("CACHE ERROR", i64::from(slot));
                 return false;
@@ -51,19 +38,4 @@
             false // <-- Do not execute the escrow.
         }
     }
-=======
-    let cred_keylet = match credential_keylet(&account, &account, &cred_type) {
-        Some(v) => v,
-        None => return false,
-    };
-    let _ = trace_data("cred_keylet", &cred_keylet, DataRepr::AsHex);
-
-    let slot =
-        unsafe { xrpl_std::host::cache_ledger_obj(cred_keylet.as_ptr(), cred_keylet.len(), 0) };
-    if slot < 0 {
-        let _ = trace_num("CACHE ERROR", i64::from(slot));
-        return false;
-    };
-    return true;
->>>>>>> f218aeb6
 }