--- conflicted
+++ resolved
@@ -352,7 +352,6 @@
     32
 }
 
-<<<<<<< HEAD
 #[allow(unused)]
 #[allow(clippy::missing_safety_doc)]
 pub unsafe fn paychan_keylet(
@@ -390,9 +389,6 @@
     32
 }
 
-// TODO: This should be called `get_nft`
-=======
->>>>>>> 1581577c
 #[allow(unused)]
 #[allow(clippy::missing_safety_doc)]
 pub unsafe fn get_nft(
