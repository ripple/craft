# `craft`

An interactive CLI tool for building and testing WASM modules for the XRP Ledger.

## Table of Contents

- [Installation](#installation)
- [Requirements](#requirements)
- [Usage](#usage)
- [Command-Line Options](#command-line-options)
- [Project Structure](#project-structure)
- [WASM Host Testing Tool](#wasm-host-testing-tool)
- [Reference Submodules](#reference-submodules)
- [Managing rippled](#managing-rippled)
- [Running the XRPL Explorer](#running-the-xrpl-explorer)

## Installation

```bash
cargo install --path .
```

To update the tool, use the same command.

## Requirements

- Rust
- Cargo (with rustup)
- WasmEdge
- Docker (required for running rippled)

### Installing Docker

Docker is required to run the rippled server. You have two options:

#### Option 1: Colima (for macOS)

Colima is a lightweight, open-source Docker runtime that craft can install automatically:

```bash
craft docker install  # Installs Colima via Homebrew
```

Colima uses less memory and CPU, starts quickly, and works seamlessly with standard Docker commands. It is free to use, requires no login, and has no licensing restrictions.

#### Option 2: Docker Desktop

Traditional option with GUI:

- **macOS**: https://docs.docker.com/desktop/install/mac-install/
- **Windows**: https://docs.docker.com/desktop/install/windows-install/
- **Linux**: https://docs.docker.com/engine/install/

After installation, ensure Docker is running before using rippled-related commands.

### Installing WasmEdge

If you don't already have WasmEdge, you can install it:

```bash
curl -sSf https://raw.githubusercontent.com/WasmEdge/WasmEdge/master/utils/install.sh | bash
```

After installation, source the updated environment variables:

```bash
source ~/.zshenv  # For zsh users
# OR
source ~/.bashrc  # For bash users
```

To verify the installation:

```bash
which wasmedge
```

If you encounter any dynamic library loading errors when running WASM tests, set the library path:

```bash
# For macOS
export DYLD_LIBRARY_PATH=$DYLD_LIBRARY_PATH:~/.wasmedge/lib

# For Linux
export LD_LIBRARY_PATH=$LD_LIBRARY_PATH:~/.wasmedge/lib
```

## Usage

Use specific commands:

```bash
craft build --project <name> [--mode <debug|release>] [--opt <none|small|aggressive>] # Build a WASM module
craft test            # Test a WASM module
craft start-rippled   # Check if rippled is running and start it if needed
craft list-rippled    # List and manage running rippled processes
craft start-explorer  # Set up and run the XRPL Explorer
```

Or, run the tool without any arguments for an interactive experience:

```bash
<<<<<<< HEAD
craft build           # Build a WASM module
craft test            # Test a WASM module
craft start-rippled   # Start rippled in Docker container
craft list-rippled    # List rippled Docker containers
craft stop-rippled    # Stop the rippled container
craft advance-ledger  # Advance the ledger in stand-alone mode
craft docker          # Manage Docker runtime (install/start/stop/status)
craft open-explorer   # Open the XRPL Explorer
=======
craft
>>>>>>> f218aeb6
```

### Command-Line Options

Currently, the `craft` tool primarily uses interactive prompts to gather information such as build mode, optimization level, and project selection.

- **Build**: Non-interactive build with options:

  ```bash
  craft build [project-name] [--mode <debug|release>] [--opt <none|small|aggressive>]
  ```

  Options:

  - `project-name` Name of the project subfolder under `projects/` (positional argument).
  - `--mode, -m` Build mode (`debug` or `release`). Default: `release`.
  - `--opt, -O` Optimization level (`none`, `small`, `aggressive`). Default: `small`.

  Example:

  ```bash
  craft build notary --mode debug --opt aggressive
  ```

The `test` command supports direct command-line options:

```bash
craft test --function <name>  # Test a specific function in your WASM module
```

#### Non-Interactive Mode

For scripting purposes, you may want to specify options directly without interactive prompts. If there are specific options you'd like to set via command line (for example: `craft build --mode release --opt-level small`), please open a GitHub issue to let us know which interactive prompts you'd like to bypass.

### Testing WASM Modules

The `test` command provides an interactive environment for testing your WASM modules:

```bash
craft test
```

## Project Structure

Organize your WASM modules in the `projects` directory:

```
.
├── projects/
│   └── helloworld/      # Example
│       ├── Cargo.toml
│       └── src/
│           └── lib.rs
└── ...
```

The tool automatically detects WASM projects in the `projects` directory.

# WASM Host Testing Tool

This tool provides a testing environment for XLS-100d compliant WebAssembly modules. It simulates the host environment that will execute escrow finish conditions on the XRPL.

## Purpose

The wasm-host tool:

1. Loads and executes WebAssembly modules
2. Provides test transaction and ledger object data
3. Calls the `finish` function as specified in XLS-100d
4. Reports execution results and any errors

## Test Fixtures

The tool includes a set of test fixtures in the `fixtures/escrow` directory. Currently, these fixtures are specific to the `notary` project. The intent is to generalize or reuse for future projects.

### Success Case (`fixtures/escrow/success/`)

- `tx.json`: Transaction with the correct notary account
- `ledger_object.json`: Corresponding escrow object

### Failure Case (`fixtures/escrow/failure/`)

- `tx.json`: Transaction with an incorrect notary account
- `ledger_object.json`: Corresponding escrow object

## Reference Submodules

See [reference/README.md](reference/README.md) for details on using and updating the reference implementations.

### 1. rippled

Located at `reference/rippled`, this provides the authoritative XRPL server implementation.

### 2. XRPL Explorer

Located at `reference/explorer`, this provides a web interface for exploring XRPL transactions and data.

### Cloning the Repository with Submodules

To clone this repository including all submodules, use:

```bash
git clone --recurse-submodules git@github.com:ripple/craft.git
```

Or if you've already cloned the repository without submodules:

```bash
git submodule update --init --recursive
```

### Updating Submodules

To update all submodules to their latest versions:

```bash
git submodule update --remote
```

## Managing rippled

The `craft` tool uses Docker to manage a `rippled` instance. If Docker is not installed, craft can automatically install Colima (a lightweight Docker runtime) for you:

```bash
# Check Docker status and install if needed
craft docker          # Shows status
craft docker install  # Installs Colima (lightweight Docker)
craft docker start    # Starts Colima
craft docker stop     # Stops Colima

# Once Docker is running, manage rippled:
craft start-rippled   # Start rippled container (background mode)
craft start-rippled --foreground  # With visible console output
craft list-rippled    # List running rippled containers
craft stop-rippled    # Stop the rippled container
```

The tool uses the Docker image `legleux/rippled_smart_escrow:bb9bb5f5` which includes support for smart escrows.

**Note**: If Docker is not installed when you run `craft start-rippled`, it will offer to install Colima automatically.

### Docker Commands

You can also manage the container directly with Docker:

```bash
# View logs
docker logs -f craft-rippled

# Stop container
docker stop craft-rippled

# Remove container
docker rm craft-rippled
```

### Ports

- API/WebSocket: `http://localhost:6006`
- Peer Protocol: `localhost:51235`
- Admin API: `localhost:5005`

## Running the XRPL Explorer

The `craft` tool includes commands to open the XRPL Explorer:

```bash
# Open the Explorer
craft open-explorer
```

## WASM Host Testing

### Direct Usage

From the `wasm-host` directory:

```bash
# Run with success test case
cargo run -- --wasm-file ../path/to/your/module.wasm --test-case success

# Run with failure test case
cargo run -- --wasm-file ../path/to/your/module.wasm --test-case failure
```

From any workspace directory:

```bash
cargo run -p wasm-host -- --wasm-file path/to/your/module.wasm --test-case success
```

### Command Line Options

- `--wasm-file <PATH>`: Path to the WebAssembly module to test
- `--wasm-path <PATH>`: (Alias for --wasm-file for backward compatibility)
- `--test-case <CASE>`: Test case to run (success/failure)
- `--verbose`: Enable detailed logging
- `-h, --help`: Show help information

### Debugging with Verbose Mode

To see detailed execution information, including memory allocation, data processing, and function execution steps, use the `--verbose` flag:

```bash
cargo run -p wasm-host -- --wasm-file path/to/module.wasm --test-case success --verbose
```

The verbose output may include:

- Memory allocation details
- JSON data being processed
- Function execution steps
- Results of the execution

Example verbose output:

```
[INFO wasm_host] Starting WasmEdge host application
[INFO wasm_host] Loading WASM module from: path/to/module.wasm
[INFO wasm_host] Target function: finish (XLS-100d)
[INFO wasm_host] Using test case: success
[DEBUG wasm_host] Initializing WasiModule
[DEBUG wasm_host] WasiModule initialized successfully
[INFO wasm_host::vm] Executing WASM function: finish
[DEBUG wasm_host::vm] TX data size: 610 bytes, LO data size: 919 bytes
[INFO wasm_host::vm] Allocating memory for transaction data
[DEBUG wasm_host::vm] Allocated memory at address: 0x110008
...
```

### Integration with `craft`

The wasm-host tool is typically used through the `craft test` command, which provides an interactive interface for selecting test cases:

```bash
# Test a WASM module
craft test

# Test with verbose output
RUST_LOG=debug craft test
```

The interactive interface will prompt you to select:

1. Test case (success/failure)
2. Other build and test options

## Test Data

The tool provides test data that simulates:

1. An EscrowFinish transaction
2. An Escrow ledger object

This data is used to test the module's `finish` function implementation.

### Adding New Test Cases

To add new test cases:

1. Create a new directory under `fixtures/escrow/`
2. Add `tx.json` and `ledger_object.json` files
3. Update the test case selection in the craft tool

## Error Handling

If the WebAssembly module execution fails, the tool will:

1. Display an error message explaining the failure
2. Show the function name that failed
3. Show the test case being run
4. Provide context about the error
5. Exit with a non-zero status code

Example error output:

```
-------------------------------------------------
| WASM FUNCTION EXECUTION ERROR                 |
-------------------------------------------------
| Function:  finish                             |
| Test Case: failure                            |
| Error:     WASM function execution error      |
-------------------------------------------------
```<|MERGE_RESOLUTION|>--- conflicted
+++ resolved
@@ -53,6 +53,7 @@
 
 After installation, ensure Docker is running before using rippled-related commands.
 
+
 ### Installing WasmEdge
 
 If you don't already have WasmEdge, you can install it:
@@ -87,20 +88,15 @@
 
 ## Usage
 
-Use specific commands:
-
-```bash
-craft build --project <name> [--mode <debug|release>] [--opt <none|small|aggressive>] # Build a WASM module
-craft test            # Test a WASM module
-craft start-rippled   # Check if rippled is running and start it if needed
-craft list-rippled    # List and manage running rippled processes
-craft start-explorer  # Set up and run the XRPL Explorer
-```
-
-Or, run the tool without any arguments for an interactive experience:
-
-```bash
-<<<<<<< HEAD
+Run the tool without any arguments for an interactive experience:
+
+```bash
+craft
+```
+
+Or use specific commands:
+
+```bash
 craft build           # Build a WASM module
 craft test            # Test a WASM module
 craft start-rippled   # Start rippled in Docker container
@@ -109,9 +105,6 @@
 craft advance-ledger  # Advance the ledger in stand-alone mode
 craft docker          # Manage Docker runtime (install/start/stop/status)
 craft open-explorer   # Open the XRPL Explorer
-=======
-craft
->>>>>>> f218aeb6
 ```
 
 ### Command-Line Options
@@ -201,11 +194,7 @@
 
 See [reference/README.md](reference/README.md) for details on using and updating the reference implementations.
 
-### 1. rippled
-
-Located at `reference/rippled`, this provides the authoritative XRPL server implementation.
-
-### 2. XRPL Explorer
+### 1. XRPL Explorer
 
 Located at `reference/explorer`, this provides a web interface for exploring XRPL transactions and data.
 
@@ -283,7 +272,7 @@
 craft open-explorer
 ```
 
-## WASM Host Testing
+## Usage
 
 ### Direct Usage
 
