use crate::host_functions::{
    account_keylet, compute_sha512_half, credential_keylet, escrow_keylet,
    get_current_ledger_obj_array_len, get_current_ledger_obj_field,
    get_current_ledger_obj_nested_array_len, get_current_ledger_obj_nested_field,
    get_ledger_obj_array_len, get_ledger_obj_field, get_ledger_obj_nested_array_len,
<<<<<<< HEAD
    get_ledger_obj_nested_field, get_ledger_sqn, get_parent_ledger_hash, get_parent_ledger_time,
    get_tx_array_len, get_tx_field, get_tx_nested_array_len, get_tx_nested_field, ledger_slot_set,
    oracle_keylet, trace, trace_num, update_data,
};

use crate::data_provider::DataProvider;
use crate::host_functions;
use crate::mock_data::MockData;
use log::{debug, info};
use std::collections::HashMap;
use wasmedge_sdk::vm::SyncInst;
use wasmedge_sdk::{params, AsInstance, ImportObjectBuilder, Module, Store, Vm, WasmEdgeResult};

/// Run a WASM function
pub fn run_func(wasm_file: String, func_name: &str, data_source: MockData) -> WasmEdgeResult<bool> {
    info!("Executing WASM function: {}", func_name);
    let data_provider = DataProvider::new(data_source);

    debug!("Setting up instance map and registering host functions");
    let mut instances: HashMap<String, &mut dyn SyncInst> = HashMap::new();
    let mut import_builder = ImportObjectBuilder::new("host_lib", data_provider)?;

    info!("Linking `trace` function");
    import_builder.with_func::<(i32, i32, i32, i32, i32), i64>("trace", trace)?;
    info!("Linking `trace_num` function");
    import_builder.with_func::<(i32, i32, i64), i64>("trace_num", trace_num)?;

    import_builder.with_func::<(i32, i32), i32>("get_ledger_sqn", get_ledger_sqn)?;
    import_builder
        .with_func::<(i32, i32), i32>("get_parent_ledger_time", get_parent_ledger_time)?;
    import_builder
        .with_func::<(i32, i32), i32>("get_parent_ledger_hash", get_parent_ledger_hash)?;
    import_builder.with_func::<(i32, i32, i32), i32>("ledger_slot_set", ledger_slot_set)?;
    import_builder.with_func::<(i32, i32, i32), i32>("get_tx_field", get_tx_field)?;
    import_builder.with_func::<(i32, i32, i32), i32>(
        "get_current_ledger_obj_field",
        get_current_ledger_obj_field,
    )?;
    import_builder
        .with_func::<(i32, i32, i32, i32), i32>("get_ledger_obj_field", get_ledger_obj_field)?;
    import_builder
        .with_func::<(i32, i32, i32, i32), i32>("get_tx_nested_field", get_tx_nested_field)?;
    import_builder.with_func::<(i32, i32, i32, i32), i32>(
        "get_current_ledger_obj_nested_field",
        get_current_ledger_obj_nested_field,
    )?;
    import_builder.with_func::<(i32, i32, i32, i32, i32), i32>(
        "get_ledger_obj_nested_field",
        get_ledger_obj_nested_field,
    )?;
    import_builder.with_func::<i32, i32>("get_tx_array_len", get_tx_array_len)?;
    import_builder.with_func::<i32, i32>(
        "get_current_ledger_obj_array_len",
        get_current_ledger_obj_array_len,
    )?;
    import_builder
        .with_func::<(i32, i32), i32>("get_ledger_obj_array_len", get_ledger_obj_array_len)?;
    import_builder
        .with_func::<(i32, i32), i32>("get_tx_nested_array_len", get_tx_nested_array_len)?;
    import_builder.with_func::<(i32, i32), i32>(
        "get_current_ledger_obj_nested_array_len",
        get_current_ledger_obj_nested_array_len,
    )?;
    import_builder.with_func::<(i32, i32, i32), i32>(
        "get_ledger_obj_nested_array_len",
        get_ledger_obj_nested_array_len,
    )?;
    import_builder.with_func::<(i32, i32), ()>("update_data", update_data)?;
    import_builder
        .with_func::<(i32, i32, i32, i32), i32>("compute_sha512_half", compute_sha512_half)?;
    import_builder.with_func::<(i32, i32, i32, i32), i32>("account_keylet", account_keylet)?;
    import_builder.with_func::<(i32, i32, i32, i32, i32, i32, i32, i32), i32>(
        "credential_keylet",
        credential_keylet,
    )?;
=======
    get_ledger_obj_nested_field, get_ledger_sqn, get_parent_ledger_hash,
    get_parent_ledger_time, get_tx_array_len, get_tx_field, get_tx_nested_array_len,
    get_tx_nested_field, ledger_slot_set, oracle_keylet, update_data};

use crate::mock_data::MockData;
use log::{debug, info};
use std::collections::HashMap;
use wasmedge_sdk::{params, AsInstance, ImportObjectBuilder, Module, Store, Vm, WasmEdgeResult};
use wasmedge_sdk::vm::SyncInst;
use crate::data_provider::DataProvider;

/// Run a WASM function
pub fn run_func(wasm_file: String, func_name: &str, data_source: MockData) -> WasmEdgeResult<bool> {
    info!("Executing WASM function: {}", func_name);
    let data_provider = DataProvider::new(data_source);

    debug!("Setting up instance map and registering host functions");
    let mut instances : HashMap<String, &mut dyn SyncInst> = HashMap::new();
    let mut import_builder = ImportObjectBuilder::new("host_lib", data_provider)?;
    import_builder.with_func::<(i32, i32), i32>("get_ledger_sqn", get_ledger_sqn)?;
    import_builder.with_func::<(i32, i32), i32>("get_parent_ledger_time", get_parent_ledger_time)?;
    import_builder.with_func::<(i32, i32), i32>("get_parent_ledger_hash", get_parent_ledger_hash)?;
    import_builder.with_func::<(i32, i32, i32), i32>("ledger_slot_set", ledger_slot_set)?;
    import_builder.with_func::<(i32, i32, i32), i32>("get_tx_field", get_tx_field)?;
    import_builder.with_func::<(i32, i32, i32), i32>("get_current_ledger_obj_field", get_current_ledger_obj_field)?;
    import_builder.with_func::<(i32, i32, i32, i32), i32>("get_ledger_obj_field", get_ledger_obj_field)?;
    import_builder.with_func::<(i32, i32, i32, i32), i32>("get_tx_nested_field", get_tx_nested_field)?;
    import_builder.with_func::<(i32, i32, i32, i32), i32>("get_current_ledger_obj_nested_field", get_current_ledger_obj_nested_field)?;
    import_builder.with_func::<(i32, i32, i32, i32, i32), i32>("get_ledger_obj_nested_field", get_ledger_obj_nested_field)?;
    import_builder.with_func::<i32, i32>("get_tx_array_len", get_tx_array_len)?;
    import_builder.with_func::<i32, i32>("get_current_ledger_obj_array_len", get_current_ledger_obj_array_len)?;
    import_builder.with_func::<(i32, i32), i32>("get_ledger_obj_array_len", get_ledger_obj_array_len)?;
    import_builder.with_func::<(i32, i32), i32>("get_tx_nested_array_len", get_tx_nested_array_len)?;
    import_builder.with_func::<(i32, i32), i32>("get_current_ledger_obj_nested_array_len", get_current_ledger_obj_nested_array_len)?;
    import_builder.with_func::<(i32, i32, i32), i32>("get_ledger_obj_nested_array_len", get_ledger_obj_nested_array_len)?;
    import_builder.with_func::<(i32, i32), ()>("update_data", update_data)?;
    import_builder.with_func::<(i32, i32, i32, i32), i32>("compute_sha512_half", compute_sha512_half)?;
    import_builder.with_func::<(i32, i32, i32, i32), i32>("account_keylet", account_keylet)?;
    import_builder.with_func::<(i32, i32, i32, i32, i32, i32, i32, i32), i32>("credential_keylet", credential_keylet)?;
>>>>>>> ca4f2211
    import_builder.with_func::<(i32, i32, i32, i32, i32), i32>("escrow_keylet", escrow_keylet)?;
    import_builder.with_func::<(i32, i32, i32, i32, i32), i32>("oracle_keylet", oracle_keylet)?;
    //import_builder.with_func::<(i32, i32, i32, i32), i32>("", )?;
    let mut import_object = import_builder.build();
    instances.insert(import_object.name().unwrap(), &mut import_object);
    // keep wasi commented out, but keep here for println!
    // let mut wasi_module = wasmedge_sdk::wasi::WasiModule::create(None, None, None)?;
    // instances.insert(wasi_module.name().to_string(), wasi_module.as_mut());
    info!("Creating new Vm instance");
    let mut vm = Vm::new(Store::new(None, instances)?);

    info!("Loading WASM module from file: {}", wasm_file);
    let wasm_module = Module::from_file(None, &wasm_file)?;

    info!("Registering WASM module to VM");
    vm.register_module(None, wasm_module.clone())?;

    let rets = vm.run_func(None, func_name, params!())?;
    // println!("run_func: {:?}", rets[0].to_i32());
    Ok(rets[0].to_i32() == 1)
}<|MERGE_RESOLUTION|>--- conflicted
+++ resolved
@@ -3,86 +3,9 @@
     get_current_ledger_obj_array_len, get_current_ledger_obj_field,
     get_current_ledger_obj_nested_array_len, get_current_ledger_obj_nested_field,
     get_ledger_obj_array_len, get_ledger_obj_field, get_ledger_obj_nested_array_len,
-<<<<<<< HEAD
-    get_ledger_obj_nested_field, get_ledger_sqn, get_parent_ledger_hash, get_parent_ledger_time,
-    get_tx_array_len, get_tx_field, get_tx_nested_array_len, get_tx_nested_field, ledger_slot_set,
-    oracle_keylet, trace, trace_num, update_data,
-};
-
-use crate::data_provider::DataProvider;
-use crate::host_functions;
-use crate::mock_data::MockData;
-use log::{debug, info};
-use std::collections::HashMap;
-use wasmedge_sdk::vm::SyncInst;
-use wasmedge_sdk::{params, AsInstance, ImportObjectBuilder, Module, Store, Vm, WasmEdgeResult};
-
-/// Run a WASM function
-pub fn run_func(wasm_file: String, func_name: &str, data_source: MockData) -> WasmEdgeResult<bool> {
-    info!("Executing WASM function: {}", func_name);
-    let data_provider = DataProvider::new(data_source);
-
-    debug!("Setting up instance map and registering host functions");
-    let mut instances: HashMap<String, &mut dyn SyncInst> = HashMap::new();
-    let mut import_builder = ImportObjectBuilder::new("host_lib", data_provider)?;
-
-    info!("Linking `trace` function");
-    import_builder.with_func::<(i32, i32, i32, i32, i32), i64>("trace", trace)?;
-    info!("Linking `trace_num` function");
-    import_builder.with_func::<(i32, i32, i64), i64>("trace_num", trace_num)?;
-
-    import_builder.with_func::<(i32, i32), i32>("get_ledger_sqn", get_ledger_sqn)?;
-    import_builder
-        .with_func::<(i32, i32), i32>("get_parent_ledger_time", get_parent_ledger_time)?;
-    import_builder
-        .with_func::<(i32, i32), i32>("get_parent_ledger_hash", get_parent_ledger_hash)?;
-    import_builder.with_func::<(i32, i32, i32), i32>("ledger_slot_set", ledger_slot_set)?;
-    import_builder.with_func::<(i32, i32, i32), i32>("get_tx_field", get_tx_field)?;
-    import_builder.with_func::<(i32, i32, i32), i32>(
-        "get_current_ledger_obj_field",
-        get_current_ledger_obj_field,
-    )?;
-    import_builder
-        .with_func::<(i32, i32, i32, i32), i32>("get_ledger_obj_field", get_ledger_obj_field)?;
-    import_builder
-        .with_func::<(i32, i32, i32, i32), i32>("get_tx_nested_field", get_tx_nested_field)?;
-    import_builder.with_func::<(i32, i32, i32, i32), i32>(
-        "get_current_ledger_obj_nested_field",
-        get_current_ledger_obj_nested_field,
-    )?;
-    import_builder.with_func::<(i32, i32, i32, i32, i32), i32>(
-        "get_ledger_obj_nested_field",
-        get_ledger_obj_nested_field,
-    )?;
-    import_builder.with_func::<i32, i32>("get_tx_array_len", get_tx_array_len)?;
-    import_builder.with_func::<i32, i32>(
-        "get_current_ledger_obj_array_len",
-        get_current_ledger_obj_array_len,
-    )?;
-    import_builder
-        .with_func::<(i32, i32), i32>("get_ledger_obj_array_len", get_ledger_obj_array_len)?;
-    import_builder
-        .with_func::<(i32, i32), i32>("get_tx_nested_array_len", get_tx_nested_array_len)?;
-    import_builder.with_func::<(i32, i32), i32>(
-        "get_current_ledger_obj_nested_array_len",
-        get_current_ledger_obj_nested_array_len,
-    )?;
-    import_builder.with_func::<(i32, i32, i32), i32>(
-        "get_ledger_obj_nested_array_len",
-        get_ledger_obj_nested_array_len,
-    )?;
-    import_builder.with_func::<(i32, i32), ()>("update_data", update_data)?;
-    import_builder
-        .with_func::<(i32, i32, i32, i32), i32>("compute_sha512_half", compute_sha512_half)?;
-    import_builder.with_func::<(i32, i32, i32, i32), i32>("account_keylet", account_keylet)?;
-    import_builder.with_func::<(i32, i32, i32, i32, i32, i32, i32, i32), i32>(
-        "credential_keylet",
-        credential_keylet,
-    )?;
-=======
     get_ledger_obj_nested_field, get_ledger_sqn, get_parent_ledger_hash,
     get_parent_ledger_time, get_tx_array_len, get_tx_field, get_tx_nested_array_len,
-    get_tx_nested_field, ledger_slot_set, oracle_keylet, update_data};
+    get_tx_nested_field, ledger_slot_set, oracle_keylet, trace, trace_num, update_data};
 
 use crate::mock_data::MockData;
 use log::{debug, info};
@@ -99,6 +22,12 @@
     debug!("Setting up instance map and registering host functions");
     let mut instances : HashMap<String, &mut dyn SyncInst> = HashMap::new();
     let mut import_builder = ImportObjectBuilder::new("host_lib", data_provider)?;
+
+    info!("Linking `trace` function");
+    import_builder.with_func::<(i32, i32, i32, i32, i32), i64>("trace", trace)?;
+    info!("Linking `trace_num` function");
+    import_builder.with_func::<(i32, i32, i64), i64>("trace_num", trace_num)?;
+
     import_builder.with_func::<(i32, i32), i32>("get_ledger_sqn", get_ledger_sqn)?;
     import_builder.with_func::<(i32, i32), i32>("get_parent_ledger_time", get_parent_ledger_time)?;
     import_builder.with_func::<(i32, i32), i32>("get_parent_ledger_hash", get_parent_ledger_hash)?;
@@ -119,7 +48,6 @@
     import_builder.with_func::<(i32, i32, i32, i32), i32>("compute_sha512_half", compute_sha512_half)?;
     import_builder.with_func::<(i32, i32, i32, i32), i32>("account_keylet", account_keylet)?;
     import_builder.with_func::<(i32, i32, i32, i32, i32, i32, i32, i32), i32>("credential_keylet", credential_keylet)?;
->>>>>>> ca4f2211
     import_builder.with_func::<(i32, i32, i32, i32, i32), i32>("escrow_keylet", escrow_keylet)?;
     import_builder.with_func::<(i32, i32, i32, i32, i32), i32>("oracle_keylet", oracle_keylet)?;
     //import_builder.with_func::<(i32, i32, i32, i32), i32>("", )?;
