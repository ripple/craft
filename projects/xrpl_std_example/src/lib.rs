#![cfg_attr(target_arch = "wasm32", no_std)]

#[cfg(not(target_arch = "wasm32"))]
extern crate std;

use crate::host::{Result::Err, Result::Ok};
<<<<<<< HEAD
=======
use xrpl_std::core::amount::Amount;
>>>>>>> f3519cd2
use xrpl_std::core::constants::{ACCOUNT_ONE, ACCOUNT_ZERO};
use xrpl_std::core::current_tx::escrow_finish::{EscrowFinish, get_current_escrow_finish};
use xrpl_std::core::current_tx::traits::{EscrowFinishFields, TransactionCommonFields};
use xrpl_std::core::ledger_objects::current_escrow::{CurrentEscrow, get_current_escrow};
use xrpl_std::core::ledger_objects::traits::CurrentEscrowFields;
use xrpl_std::core::locator::Locator;
use xrpl_std::core::types::account_id::AccountID;
use xrpl_std::core::types::amount::amount::Amount;
use xrpl_std::core::types::blob::Blob;
use xrpl_std::core::types::hash_256::Hash256;
use xrpl_std::core::types::public_key::PublicKey;
use xrpl_std::core::types::transaction_type::TransactionType;
use xrpl_std::host;
<<<<<<< HEAD
use xrpl_std::host::trace::{DataRepr, trace, trace_amount, trace_data, trace_num};
=======
use xrpl_std::host::trace::{DataRepr, trace, trace_data, trace_num};
>>>>>>> f3519cd2
use xrpl_std::sfield;

#[unsafe(no_mangle)]
pub extern "C" fn finish() -> bool {
    let _ = trace("$$$$$ STARTING WASM EXECUTION $$$$$");

    // First, check account and balance
    {
        // TODO: Peng to fix.
        // let account: AccountID = current_transaction::get_account();
        // let balance = match get_account_balance(&account_id_tx) {
        //     Some(v) => v,
        //     None => return -5,
        // };
        // let _ = trace_num("  Balance of Account Finishing the Escrow:", balance as i64);
        // if balance <= 0 {
        //     // TODO: Use real error codes!
        //     return -9;
        // }
    }

    // ########################################
    // Step #1: Access & Emit All EscrowFinish Fields
    // ########################################

    let escrow_finish: EscrowFinish = get_current_escrow_finish();

    let _ = trace("Step #1: Trace EscrowFinish");
    let _ = trace("{ ");
    let _ = trace("  -- Common Fields");

    // Trace Field: TransactionID
    let current_tx_id: Hash256 = escrow_finish.get_id().unwrap_or_panic();
    let _ = trace_data("  EscrowFinish TxId:", &current_tx_id.0, DataRepr::AsHex);
    assert_eq!(current_tx_id, EXPECTED_TX_ID.into());

    // Trace Field: Account
    let account = escrow_finish.get_account().unwrap_or_panic();
    let _ = trace_data("  Account:", &account.0, DataRepr::AsHex);
    if account.0.eq(&ACCOUNT_ONE.0) {
        let _ = trace("    AccountID == ACCOUNT_ONE => TRUE");
    } else {
        let _ = trace("    AccountID == ACCOUNT_ONE => FALSE");
        assert_eq!(account, ACCOUNT_ONE);
    }

    // Trace Field: TransactionType
    let transaction_type: TransactionType = escrow_finish.get_transaction_type().unwrap_or_panic();
    assert_eq!(transaction_type, TransactionType::EscrowFinish);
    let tx_type_bytes: [u8; 2] = transaction_type.into();
    let _ = trace_data(
        "  TransactionType (EscrowFinish):",
        &tx_type_bytes,
        DataRepr::AsHex,
    );

    // Trace Field: ComputationAllowance
    let computation_allowance: u32 = escrow_finish.get_computation_allowance().unwrap_or_panic();
    assert_eq!(computation_allowance, 1000001);
    let _ = trace_num("  ComputationAllowance:", computation_allowance as i64);

    // Trace Field: Fee
<<<<<<< HEAD
    let fee = match escrow_finish.get_fee() {
        Ok(amount) => match amount {
            Amount::XRP { num_drops, .. } => num_drops,
            _ => {
                panic!("unexpected fee amount type; should have been XRP")
            }
        },
        Err(error) => {
            let _ = trace_num("Error getting escrow fee: ", error.code() as i64);
            panic!("unexpected fee amount type; should have been XRP")
        }
    };
    assert_eq!(fee, 10);
    let _ = trace_num("  Fee:", fee as i64);
=======
    let fee: Amount = escrow_finish.get_fee().unwrap_or_panic();
    let Amount::Xrp(fee_as_xrp_amount) = fee;
    let _ = trace_num("  Fee:", fee_as_xrp_amount.0 as i64);
>>>>>>> f3519cd2

    // Trace Field: Sequence
    let sequence: u32 = escrow_finish.get_sequence().unwrap_or_panic();
    assert_eq!(sequence, 4294967295);
    let _ = trace_num("  Sequence:", sequence as i64);

    // Trace Field: AccountTxnID
    match escrow_finish.get_account_txn_id() {
        Ok(opt_txn_id) => {
            if let Some(txn_id) = opt_txn_id {
                assert_eq!(txn_id.0, EXPECTED_ACCOUNT_TXN_ID);
                let _ = trace_data("  AccountTxnID:", &txn_id.0, DataRepr::AsHex);
            }
        }
        Err(error) => {
            let _ = trace_num(
                "  Error getting AccountTxnID. error_code = ",
                error.code() as i64,
            );
        }
    };

    // Trace Field: Flags
    match escrow_finish.get_flags() {
        Ok(opt_flags) => {
            if let Some(flags) = opt_flags {
                assert_eq!(flags, 4294967294);
                let _ = trace_num("  Flags:", flags as i64);
            }
        }
        Err(error) => {
            let _ = trace_num("  Error getting Flags. error_code = ", error.code() as i64);
        }
    };

    // Trace Field: LastLedgerSequence
    match escrow_finish.get_last_ledger_sequence() {
        Ok(opt_last_ledger_sequence) => {
            if let Some(last_ledger_sequence) = opt_last_ledger_sequence {
                assert_eq!(last_ledger_sequence, 4294967292);
                let _ = trace_num("  LastLedgerSequence:", last_ledger_sequence as i64);
            }
        }
        Err(error) => {
            let _ = trace_num(
                "  Error getting LastLedgerSequence. error_code = ",
                error.code() as i64,
            );
        }
    };

    // Trace Field: NetworkID
    match escrow_finish.get_network_id() {
        Ok(opt_network_id) => {
            if let Some(network_id) = opt_network_id {
                assert_eq!(network_id, 4294967291);
                let _ = trace_num("  NetworkID:", network_id as i64);
            }
        }
        Err(error) => {
            let _ = trace_num(
                "  Error getting NetworkID. error_code = ",
                error.code() as i64,
            );
        }
    };

    // Trace Field: SourceTag
    match escrow_finish.get_source_tag() {
        Ok(opt_source_tag) => {
            if let Some(source_tag) = opt_source_tag {
                assert_eq!(source_tag, 4294967290);
                let _ = trace_num("  SourceTag:", source_tag as i64);
            }
        }
        Err(error) => {
            let _ = trace_num(
                "  Error getting SourceTag. error_code = ",
                error.code() as i64,
            );
        }
    };

    // Trace Field: SigningPubKey
    match escrow_finish.get_signing_pub_key() {
        Ok(signing_pub_key) => {
            assert_eq!(signing_pub_key.0, EXPECTED_TX_SIGNING_PUB_KEY);
            let _ = trace_data("  SigningPubKey:", &signing_pub_key.0, DataRepr::AsHex);
        }
        Err(error) => {
            let _ = trace_num(
                "  Error getting SigningPubKey. error_code = ",
                error.code() as i64,
            );
        }
    };

    // Trace Field: TicketSequence
    match escrow_finish.get_ticket_sequence() {
        Ok(opt_ticket_sequence) => {
            if let Some(ticket_sequence) = opt_ticket_sequence {
                assert_eq!(ticket_sequence, 4294967289);
                let _ = trace_num("  TicketSequence:", ticket_sequence as i64);
            }
        }
        Err(error) => {
            let _ = trace_num(
                "  Error getting TicketSequence. error_code = ",
                error.code() as i64,
            );
        }
    };

    let array_len = unsafe { host::get_tx_array_len(sfield::Memos) };
    assert_eq!(array_len, 1);
    let _ = trace_num("  Memos array len:", array_len as i64);

    let mut memo_buf = [0u8; 1024];
    let mut locator = Locator::new();
    locator.pack(sfield::Memos);
    locator.pack(0);
    locator.pack(sfield::Memo);
    locator.pack(sfield::MemoType);
    let output_len = unsafe {
        host::get_tx_nested_field(
            locator.get_addr(),
            locator.num_packed_bytes(),
            memo_buf.as_mut_ptr(),
            memo_buf.len(),
        )
    };
    let _ = trace("    Memo #: 1");
    let _ = trace_data(
        "      MemoType:",
        &memo_buf[..output_len as usize],
        DataRepr::AsHex,
    );

    locator.repack_last(sfield::MemoData);
    let output_len = unsafe {
        host::get_tx_nested_field(
            locator.get_addr(),
            locator.num_packed_bytes(),
            memo_buf.as_mut_ptr(),
            memo_buf.len(),
        )
    };
    let _ = trace_data(
        "      MemoData:",
        &memo_buf[..output_len as usize],
        DataRepr::AsHex,
    );

    locator.repack_last(sfield::MemoFormat);
    let output_len = unsafe {
        host::get_tx_nested_field(
            locator.get_addr(),
            locator.num_packed_bytes(),
            memo_buf.as_mut_ptr(),
            memo_buf.len(),
        )
    };
    let _ = trace_data(
        "      MemoFormat:",
        &memo_buf[..output_len as usize],
        DataRepr::AsHex,
    );

    let array_len = unsafe { host::get_tx_array_len(sfield::Signers) };
    assert_eq!(array_len, 2);
    let _ = trace_num("  Signers array len:", array_len as i64);

    for i in 0..array_len {
        let mut buf = [0x00; 64];
        let mut locator = Locator::new();
        locator.pack(sfield::Signers);
        locator.pack(i);
        locator.pack(sfield::Account);
        let output_len = unsafe {
            host::get_tx_nested_field(
                locator.get_addr(),
                locator.num_packed_bytes(),
                buf.as_mut_ptr(),
                buf.len(),
            )
        };
        if output_len < 0 {
            //TODO rebase on to devnet3, there is an error code commit
            let _ = trace_num("  cannot get Account, error:", output_len as i64);
            break;
        }
        let _ = trace_num("    Signer #:", i as i64);
        let _ = trace_data(
            "     Account:",
            &buf[..output_len as usize],
            DataRepr::AsHex,
        );

        locator.repack_last(sfield::TxnSignature);
        let output_len = unsafe {
            host::get_tx_nested_field(
                locator.get_addr(),
                locator.num_packed_bytes(),
                buf.as_mut_ptr(),
                buf.len(),
            )
        };
        if output_len < 0 {
            let _ = trace_num("  cannot get TxnSignature, error:", output_len as i64);
            break;
        }
        let _ = trace_data(
            "     TxnSignature:",
            &buf[..output_len as usize],
            DataRepr::AsHex,
        );

        locator.repack_last(sfield::SigningPubKey);
        let output_len = unsafe {
            host::get_tx_nested_field(
                locator.get_addr(),
                locator.num_packed_bytes(),
                buf.as_mut_ptr(),
                buf.len(),
            )
        };
        let signing_pub_key: PublicKey = buf.into();
        assert_eq!(signing_pub_key.0, EXPECTED_TX_SIGNING_PUB_KEY);

        if output_len < 0 {
            let _ = trace_num(
                "  Error getting SigningPubKey. error_code = ",
                output_len as i64,
            );
            break;
        }
        let _ = trace_data(
            "     SigningPubKey:",
            &buf[..output_len as usize],
            DataRepr::AsHex,
        );
    }

    let txn_signature: Blob = escrow_finish.get_txn_signature().unwrap_or_panic();
    assert_eq!(txn_signature.data[..71], EXPECTED_TXN_SIGNATURE);
    let _ = trace_data(
        "  TxnSignature:",
        &txn_signature.data[..txn_signature.len],
        DataRepr::AsHex,
    );

    let _ = trace("  -- EscrowFinish Fields");

    // Trace Field: Account
    let owner: AccountID = escrow_finish.get_owner().unwrap_or_panic();
    let _ = trace_data("  Owner:", &owner.0, DataRepr::AsHex);
    if owner.0[0].eq(&ACCOUNT_ZERO.0[0]) {
        let _ = trace("    AccountID == ACCOUNT_ZERO => TRUE");
    } else {
        let _ = trace("    AccountID == ACCOUNT_ZERO => FALSE");
        assert_eq!(owner, ACCOUNT_ZERO);
    }

    // Trace Field: OfferSequence
    let offer_sequence: u32 = escrow_finish.get_offer_sequence().unwrap_or_panic();
    assert_eq!(offer_sequence, 4294967293);
    let _ = trace_num("  OfferSequence:", offer_sequence as i64);

    // Trace Field: Condition
    match escrow_finish.get_condition() {
        Ok(opt_condition) => {
            if let Some(condition) = opt_condition {
                debug_assert_eq!(condition.0, EXPECTED_ESCROW_FINISH_CONDITION);
                let _ = trace_data("  Condition:", &condition.0, DataRepr::AsHex);
            }
        }
        Err(error) => {
            let _ = trace_num(
                "  Error getting Condition. error_code = ",
                error.code() as i64,
            );
        }
    };

    match escrow_finish.get_fulfillment() {
        Ok(opt_fulfillment) => {
            if let Some(fulfillment) = opt_fulfillment {
                assert_eq!(
                    fulfillment.data[..fulfillment.len],
                    EXPECTED_ESCROW_FINISH_FULFILLMENT
                );
                let _ = trace_data(
                    "  Fulfillment:",
                    &fulfillment.data[..fulfillment.len],
                    DataRepr::AsHex,
                );
            }
        }
        Err(error) => {
            let _ = trace_num(
                "  Error getting Fulfillment. error_code = ",
                error.code() as i64,
            );
        }
    };

    // CredentialIDs (Array of Hashes)
    let array_len = unsafe { host::get_tx_array_len(sfield::CredentialIDs) };
    let _ = trace_num("  CredentialIDs array len:", array_len as i64);
    for i in 0..array_len {
        let mut buf = [0x00; 32];
        let mut locator = Locator::new();
        locator.pack(sfield::CredentialIDs);
        locator.pack(i);
        let output_len = unsafe {
            host::get_tx_nested_field(
                locator.get_addr(),
                locator.num_packed_bytes(),
                buf.as_mut_ptr(),
                buf.len(),
            )
        };
        let _ = trace_data(
            "  CredentialID:",
            &buf[..output_len as usize],
            DataRepr::AsHex,
        );
    }

    let _ = trace("{ ");

    // ########################################
    // Step #2: Access & Emit All Current Escrow ledger object fields
    // ########################################
    let _ = trace("Step #2: Trace Current Escrow Ledger Object");
    let _ = trace("{ ");
    let _ = trace("  -- Common Fields");

    let current_escrow: CurrentEscrow = get_current_escrow();

    // Trace Field: Account
    match current_escrow.get_account() {
        Ok(account) => {
            assert_eq!(account.0, EXPECTED_CURRENT_ESCROW_ACCOUNT_ID);
            let _ = trace_data("  Escrow Account:", &account.0, DataRepr::AsHex);
        }
        Err(error) => {
            let _ = trace_num(
                "  Error getting Account. error_code = ",
                error.code() as i64,
            );
        }
    };

    // Trace Field: Amount
    match current_escrow.get_amount() {
        Ok(token_amount) => {
            let amount: Amount = token_amount.into();
            let _ = trace_amount("  Escrow Amount:", &amount);
        }
        Err(error) => {
            let _ = trace_num("  Error getting Amount. error_code = ", error.code() as i64);
        }
    };

    let _ = trace("  -- Specific Fields");
    let _ = trace("    -- TODO: Finish tracing all fields");
    // TODO: Trace all fields from the Escrow object, including common field.
    // (see https://xrpl.org/docs/references/protocol/ledger-data/ledger-entry-types/escrow)
    let _ = trace("}");

    // ########################################
    // Step #3 [Arbitrary Ledger Object]: Get arbitrary fields from an AccountRoot object.
    // ########################################
    let _ = trace("Step #3: Trace AccountRoot Ledger Object");
    let _ = trace("{ ");
    let _ = trace("  -- Common Fields");
    let _ = trace("    -- TODO: Finish tracing all fields");
    let _ = trace("  -- Specific Fields");
    let _ = trace("    -- TODO: Finish tracing all fields");
    let _ = trace("}");
    // TODO: Implement these.
    // let sender = get_tx_account_id();
    // let dest_balance = get_account_balance(&dest);
    // let escrow_data = get_current_escrow_data();
    // let ed_str = String::from_utf8(escrow_data.clone()).unwrap();
    // let threshold_balance = ed_str.parse::<u64>().unwrap();
    // let pl_time = host::getParentLedgerTime();
    // let e_time = get_current_current_transaction_after();

    // ########################################
    // Step #4 [NFT]: Trace all fields from an NFT
    // ########################################
    let _ = trace("Step #4: Trace Nft Ledger Object");
    let _ = trace("{ ");
    let _ = trace("  -- Common Fields");
    let _ = trace("    -- TODO: Finish tracing all fields");
    let _ = trace("  -- Specific Fields");
    let _ = trace("    -- TODO: Finish tracing all fields");
    let _ = trace("}");

    // ########################################
    // Step #5 [Ledger Headers]: Emit all ledger headers.
    // ########################################
    let _ = trace("Step #5: Trace Ledger Headers");
    let _ = trace("{ ");
    // TODO: Implement this.
    let _ = trace("    -- TODO: Finish tracing all fields");
    let _ = trace("}");

    let _ = trace("$$$$$ WASM EXECUTION COMPLETE $$$$$");

    // TODO: Remove these examples once the above TODOs are completed.
    // Keep the commented out validation code from main branch
    {
        // let mut ledger_sqn = 0i32;
        // if unsafe { xrpl_std::host_lib::get_ledger_sqn((&mut ledger_sqn) as *mut i32 as *mut u8, 4) }
        //     <= 0
        // {
        //     return -10;
        // }
    }
    {
        // let keylet = [
        //     52, 47, 158, 13, 36, 46, 219, 67, 160, 251, 252, 103, 43, 48, 44, 200, 187, 144, 73,
        //     147, 23, 46, 87, 251, 255, 76, 93, 74, 30, 184, 90, 185,
        // ];
        // println!("wasm finish keylet {:?}", keylet);
        //
        // let slot = unsafe { host_lib::cache_ledger_obj(keylet.as_ptr(), keylet.len(), 0) };
        //
        // println!("wasm finish slot {:?}", slot);
        //
        // let mut locator = Locator::new();
        // locator.pack(SignerEntries);
        // let array_len = unsafe {
        //     host_lib::get_ledger_obj_nested_array_len(slot, locator.get_addr(), locator.num_packed_bytes())
        // };
        // println!("wasm finish array_len {:?}", array_len);
        //
        // locator.pack(0);
        // locator.pack(SignerEntry);
        // locator.pack(SignerWeight);
        //
        // let mut weight = 0i32;
        // let nfr = unsafe {
        //     host_lib::get_ledger_obj_nested_field(
        //         slot, locator.get_addr(), locator.num_packed_bytes(),
        //         (&mut weight) as *mut i32 as *mut u8, 4
        //     )
        // };
        //
        // println!("wasm finish get_ledger_obj_nested_field {:?} {}", nfr, weight);
    }
    {
        // let nft_id = [
        //     0, 8, 39, 16, 104, 7, 191, 132, 143, 172, 217, 114, 242, 246, 23, 226, 112, 3, 215, 91,
        //     44, 170, 201, 129, 108, 238, 20, 132, 5, 33, 209, 233,
        // ];
        // let owner = get_tx_account_id().unwrap();
        // if owner.len() != 20 {
        //     return -21;
        // }
        // let mut arr = [0u8; 256];
        // let res = unsafe {
        //     host_lib::get_NFT(
        //         owner.as_ptr(),
        //         owner.len(),
        //         nft_id.as_ptr(),
        //         nft_id.len(),
        //         arr.as_mut_ptr(),
        //         arr.len(),
        //     )
        // };
        //
        // if res != 106 {
        //     return -22;
        // }
    }

    false // <-- If we get here, don't finish the escrow.
}

/// The following are private constants used for testing purposes to enforce value checks in this
/// contract (to ensure that code changes don't break this contract).
const EXPECTED_TX_ID: [u8; 32] = [
    0x74, 0x46, 0x51, 0x21, 0x37, 0x28, 0x13, 0xCB, 0xA4, 0xC7, 0x7E, 0x31, 0xF1, 0x2E, 0x13, 0x71,
    0x63, 0xF5, 0xB2, 0x50, 0x9B, 0x16, 0xAC, 0x17, 0x03, 0xEC, 0xF0, 0xDA, 0x19, 0x4B, 0x2D, 0xD4,
];

const EXPECTED_ACCOUNT_TXN_ID: [u8; 32] = [0xDD; 32];

const EXPECTED_TX_SIGNING_PUB_KEY: [u8; 33] = [
    0x03, 0x30, 0xE7, 0xFC, 0x9D, 0x56, 0xBB, 0x25, 0xD6, 0x89, 0x3B, 0xA3, 0xF3, 0x17, 0xAE, 0x5B,
    0xCF, 0x33, 0xB3, 0x29, 0x1B, 0xD6, 0x3D, 0xB3, 0x26, 0x54, 0xA3, 0x13, 0x22, 0x2F, 0x7F, 0xD0,
    0x20,
];

const EXPECTED_TXN_SIGNATURE: [u8; 71] = [
    0x30, 0x45, 0x02, 0x21, 0x00, 0x8A, 0xD5, 0xEE, 0x48, 0xF7, 0xF1, 0x04, 0x78, 0x13, 0xE7, 0x9C,
    0x17, 0x4F, 0xE4, 0x01, 0xD0, 0x23, 0xA4, 0xB4, 0xA7, 0xB9, 0x9A, 0xF8, 0x26, 0xE0, 0x81, 0xDB,
    0x1D, 0xFF, 0x7B, 0x9C, 0x51, 0x02, 0x20, 0x13, 0x3F, 0x05, 0xB7, 0xFD, 0x3D, 0x7D, 0x7F, 0x16,
    0x3E, 0x8C, 0x77, 0xEE, 0x0A, 0x49, 0xD0, 0x26, 0x19, 0xAB, 0x6C, 0x77, 0xCC, 0x34, 0x87, 0xD0,
    0x09, 0x5C, 0x9B, 0x34, 0x03, 0x3C, 0x1C,
];

const EXPECTED_ESCROW_FINISH_CONDITION: [u8; 32] = [0x33; 32];
const EXPECTED_ESCROW_FINISH_FULFILLMENT: [u8; 32] = [0x21; 32];

/// Represents rf1BiGeXwwQoi8Z2ueFYTEXSwuJYfV2Jpn
const EXPECTED_CURRENT_ESCROW_ACCOUNT_ID: [u8; 20] = [
    0x4B, 0x4E, 0x9C, 0x06, 0xF2, 0x42, 0x96, 0x07, 0x4F, 0x7B, 0xC4, 0x8F, 0x92, 0xA9, 0x79, 0x16,
    0xC6, 0xDC, 0x5E, 0xA9,
];<|MERGE_RESOLUTION|>--- conflicted
+++ resolved
@@ -4,10 +4,6 @@
 extern crate std;
 
 use crate::host::{Result::Err, Result::Ok};
-<<<<<<< HEAD
-=======
-use xrpl_std::core::amount::Amount;
->>>>>>> f3519cd2
 use xrpl_std::core::constants::{ACCOUNT_ONE, ACCOUNT_ZERO};
 use xrpl_std::core::current_tx::escrow_finish::{EscrowFinish, get_current_escrow_finish};
 use xrpl_std::core::current_tx::traits::{EscrowFinishFields, TransactionCommonFields};
@@ -21,11 +17,7 @@
 use xrpl_std::core::types::public_key::PublicKey;
 use xrpl_std::core::types::transaction_type::TransactionType;
 use xrpl_std::host;
-<<<<<<< HEAD
 use xrpl_std::host::trace::{DataRepr, trace, trace_amount, trace_data, trace_num};
-=======
-use xrpl_std::host::trace::{DataRepr, trace, trace_data, trace_num};
->>>>>>> f3519cd2
 use xrpl_std::sfield;
 
 #[unsafe(no_mangle)]
@@ -88,7 +80,6 @@
     let _ = trace_num("  ComputationAllowance:", computation_allowance as i64);
 
     // Trace Field: Fee
-<<<<<<< HEAD
     let fee = match escrow_finish.get_fee() {
         Ok(amount) => match amount {
             Amount::XRP { num_drops, .. } => num_drops,
@@ -103,11 +94,6 @@
     };
     assert_eq!(fee, 10);
     let _ = trace_num("  Fee:", fee as i64);
-=======
-    let fee: Amount = escrow_finish.get_fee().unwrap_or_panic();
-    let Amount::Xrp(fee_as_xrp_amount) = fee;
-    let _ = trace_num("  Fee:", fee_as_xrp_amount.0 as i64);
->>>>>>> f3519cd2
 
     // Trace Field: Sequence
     let sequence: u32 = escrow_finish.get_sequence().unwrap_or_panic();
