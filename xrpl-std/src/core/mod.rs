--- conflicted
+++ resolved
@@ -4,9 +4,5 @@
 pub mod field_codes;
 pub mod ledger_objects;
 pub mod tx;
-<<<<<<< HEAD
 pub mod types;
-=======
-pub mod types;
-pub mod locator;
->>>>>>> 1b427857
+pub mod locator;