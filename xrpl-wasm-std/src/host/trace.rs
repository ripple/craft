--- conflicted
+++ resolved
@@ -77,18 +77,10 @@
 /// Internal helper for trace_amount functionality
 #[inline(always)]
 fn trace_amount_internal(msg: &str, token_amount: &TokenAmount) -> i32 {
-    match token_amount {
-        TokenAmount::XRP { num_drops, .. } => unsafe {
-            host::trace_num(msg.as_ptr(), msg.len(), *num_drops)
-        },
-        TokenAmount::IOU { amount, .. } => unsafe {
-            host::trace_opaque_float(msg.as_ptr(), msg.len(), amount.0.as_ptr(), 8)
-        },
-        TokenAmount::MPT { num_units, .. } => unsafe {
-            // TODO: Consider trace_amount?
-            host::trace_num(msg.as_ptr(), msg.len(), *num_units as i64)
-        },
-    }
+    // Convert TokenAmount to the STAmount format expected by the host trace function
+    let (amount_bytes, len) = token_amount.to_stamount_bytes();
+
+    unsafe { host::trace_amount(msg.as_ptr(), msg.len(), amount_bytes.as_ptr(), len) }
 }
 
 /// Internal helper for trace_float functionality
@@ -245,7 +237,6 @@
 /// the number of message bytes that were written to the trace function. Non-zero values indicate
 /// an error (e.g., incorrect buffer sizes).
 #[inline(always)]
-<<<<<<< HEAD
 pub fn trace_account(msg: &str, account_id: &AccountID) -> i32 {
     let result_code = trace_account_internal(msg, account_id);
     match_result_code_or_panic(result_code, || result_code)
@@ -284,14 +275,6 @@
     let result_code = trace_amount_internal(msg, token_amount);
     match_result_code_or_panic(result_code, || result_code)
 }
-=======
-pub fn trace_amount(msg: &str, token_amount: &TokenAmount) -> Result<i32> {
-    // Convert TokenAmount to the STAmount format expected by the host trace function
-    let (amount_bytes, len) = token_amount.to_stamount_bytes();
-
-    let result_code =
-        unsafe { host::trace_amount(msg.as_ptr(), msg.len(), amount_bytes.as_ptr(), len) };
->>>>>>> 638276c9
 
 /// Write the contents of a message and a TokenAmount to the xrpld trace log, returning a Result.
 ///
@@ -358,7 +341,7 @@
         let message = "Test XRP amount";
 
         // Call trace_amount function
-        let result = trace_amount(message, &token_amount);
+        let result = trace_amount_with_result(message, &token_amount);
 
         // Should return Ok
         assert!(result.is_ok());
@@ -385,7 +368,7 @@
         let message = "Test MPT amount";
 
         // Call trace_amount function
-        let result = trace_amount(message, &token_amount);
+        let result = trace_amount_with_result(message, &token_amount);
 
         // Should return Ok
         assert!(result.is_ok());
@@ -415,7 +398,7 @@
         let message = "Test IOU amount";
 
         // Call trace_amount function
-        let result = trace_amount(message, &token_amount);
+        let result = trace_amount_with_result(message, &token_amount);
 
         // Should return Ok
         assert!(result.is_ok());
@@ -430,7 +413,7 @@
         let message = "Test negative XRP amount";
 
         // Call trace_amount function
-        let result = trace_amount(message, &token_amount);
+        let result = trace_amount_with_result(message, &token_amount);
 
         // Should return Ok
         assert!(result.is_ok());
