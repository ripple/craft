--- conflicted
+++ resolved
@@ -3,13 +3,8 @@
 
 [package]
 name = "craft"
-<<<<<<< HEAD
 version = "0.5.0-devnet2"
 edition = "2021"
-=======
-version = "0.4.0"
-edition = "2024"
->>>>>>> 78965dd6
 description = "An interactive CLI tool for building and testing WASM smart contracts"
 
 [dependencies]
@@ -19,15 +14,11 @@
 colored = "2.1"
 hex = "0.4"
 inquire = "0.6"
+open = "5.3.2"
 regex = "1.10"
 ripemd = "0.1"
-<<<<<<< HEAD
 serde = { version = "1.0", features = ["derive"] }
 sha2 = "0.10"
 tokio = { version = "1.36", features = ["full"] }
 walkdir = "2.4"
-which = "5.0"
-=======
-bs58 = "0.5" 
-open = "5.3.2"
->>>>>>> 78965dd6
+which = "5.0"