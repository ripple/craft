#![allow(unused)]
use crate::data_provider::{
    DataProvider, HostError, RippledRoundingMode, XRPL_CONTRACT_DATA_SIZE, error_code_to_string,
    unpack_locator,
};
use crate::decoding::{
    _deserialize_issued_currency_amount, _serialize_issued_currency_value, ACCOUNT_ID_LEN,
    CURRENCY_LEN, MPT_ID_LEN, decode_account_id,
};
use crate::hashing::{HASH256_LEN, LedgerNameSpace, index_hash, sha512_half};
use crate::mock_data::{DataSource, Keylet};
use bigdecimal::num_bigint::{BigInt, ToBigInt};
use bigdecimal::num_traits::real::Real;
use bigdecimal::{BigDecimal, ToPrimitive};
use hex::decode;
use log::{debug, warn};
use num_traits::FromPrimitive;
use wamr_rust_sdk::sys::{
    wasm_exec_env_t, wasm_runtime_get_function_attachment, wasm_runtime_get_module_inst,
    wasm_runtime_validate_native_addr,
};
use xrpl::core::addresscodec::utils::encode_base58;
use xrpl_wasm_std::core::types::amount::token_amount::TokenAmount;
use xrpld_number::{
    FLOAT_NEGATIVE_ONE, FLOAT_ONE, Number, RoundingMode as NumberRoundingMode, XrplIouValue,
};
use ark_bn254::{G1Affine, G2Affine, Bn254, Fr, Fq, Fq2};
use ark_ff::{One, PrimeField};
use ark_serialize::{CanonicalDeserialize, CanonicalSerialize};
use ark_ec::{pairing::Pairing, AffineRepr, CurveGroup};

/// RAII guard for temporarily setting rounding mode
/// Automatically restores the previous rounding mode when dropped
struct RoundingModeGuard {
    previous_mode: Option<NumberRoundingMode>,
}

impl RoundingModeGuard {
    /// Set a new rounding mode and return a guard that will restore the previous mode
    fn new(mode: NumberRoundingMode) -> Self {
        let previous_mode = Number::get_rounding_mode();
        Number::set_rounding_mode(mode);
        Self {
            previous_mode: Some(previous_mode),
        }
    }

    /// Create a guard without changing the rounding mode (for conditional usage)
    fn noop() -> Self {
        Self {
            previous_mode: None,
        }
    }
}

impl Drop for RoundingModeGuard {
    fn drop(&mut self) {
        if let Some(mode) = self.previous_mode {
            Number::set_rounding_mode(mode);
        }
    }
}

/// Helper function to set rounding mode from WASM parameter and return RAII guard
/// Returns a guard that will automatically restore the previous rounding mode
fn set_rounding_mode_from_param(rounding_mode: i32) -> RoundingModeGuard {
    if (0..=3).contains(&rounding_mode) {
        let mode = match rounding_mode {
            0 => NumberRoundingMode::ToNearest,
            1 => NumberRoundingMode::TowardsZero,
            2 => NumberRoundingMode::Downward,
            3 => NumberRoundingMode::Upward,
            _ => NumberRoundingMode::ToNearest, // Default fallback
        };
        RoundingModeGuard::new(mode)
    } else {
        RoundingModeGuard::noop()
    }
}

const MAX_WASM_PARAM_LENGTH: usize = 1024;

pub fn get_dp(env: wasm_exec_env_t) -> &'static mut DataProvider {
    unsafe { &mut *(wasm_runtime_get_function_attachment(env) as *mut DataProvider) }
}

fn get_data(in_buf_ptr: *const u8, in_buf_len: usize) -> Vec<u8> {
    let mut buffer = vec![0u8; in_buf_len];
    unsafe {
        std::ptr::copy_nonoverlapping(in_buf_ptr, buffer.as_mut_ptr(), in_buf_len);
    }
    buffer
}

fn get_keylet(in_buf_ptr: *const u8, in_buf_len: usize) -> Keylet {
    get_data(in_buf_ptr, in_buf_len)
}

fn set_data(dp_res: i32, out_buf_ptr: *mut u8, data_to_write: Vec<u8>) {
    if dp_res > 0 {
        unsafe {
            std::ptr::copy_nonoverlapping(data_to_write.as_ptr(), out_buf_ptr, data_to_write.len());
        }
    }
}

pub fn get_ledger_sqn(env: wasm_exec_env_t) -> i32 {
    let data_provider = get_dp(env);
    data_provider.get_ledger_sqn()
}

pub fn get_parent_ledger_time(
    env: wasm_exec_env_t,
    out_buf_ptr: *mut u8,
    out_buf_cap: usize,
) -> i32 {
    let data_provider = get_dp(env);
    data_provider.get_parent_ledger_time()
}

pub fn get_parent_ledger_hash(
    env: wasm_exec_env_t,
    out_buf_ptr: *mut u8,
    out_buf_cap: usize,
) -> i32 {
    let data_provider = get_dp(env);
    let dp_res = data_provider.get_parent_ledger_hash(out_buf_cap);
    set_data(dp_res.0, out_buf_ptr, dp_res.1);
    dp_res.0
}

pub fn cache_ledger_obj(
    env: wasm_exec_env_t,
    in_buf_ptr: *const u8,
    in_buf_cap: usize,
    cache_num: i32,
) -> i32 {
    let data_provider = get_dp(env);
    let keylet = get_keylet(in_buf_ptr, in_buf_cap);
    data_provider.slot_set(keylet, cache_num as usize)
}

pub fn get_tx_field(
    env: wasm_exec_env_t,
    field: i32,
    out_buf_ptr: *mut u8,
    out_buf_cap: usize,
) -> i32 {
    let data_provider = get_dp(env);
    let dp_res = data_provider.get_field_value(DataSource::Tx, vec![field], out_buf_cap);
    set_data(dp_res.0, out_buf_ptr, dp_res.1);
    dp_res.0
}

pub fn get_current_ledger_obj_field(
    env: wasm_exec_env_t,
    field: i32,
    out_buf_ptr: *mut u8,
    out_buf_cap: usize,
) -> i32 {
    let data_provider = get_dp(env);
    let dp_res =
        data_provider.get_field_value(DataSource::CurrentLedgerObj, vec![field], out_buf_cap);
    set_data(dp_res.0, out_buf_ptr, dp_res.1);
    dp_res.0
}

pub fn get_ledger_obj_field(
    env: wasm_exec_env_t,
    slot: i32,
    field: i32,
    out_buf_ptr: *mut u8,
    out_buf_cap: usize,
) -> i32 {
    let data_provider = get_dp(env);
    let keylet = match data_provider.slot_get(slot as usize) {
        None => return HostError::EmptySlot as i32,
        Some(key) => key.clone(),
    };
    let dp_res = data_provider.get_field_value(
        DataSource::KeyletLedgerObj(keylet),
        vec![field],
        out_buf_cap,
    );

    set_data(dp_res.0, out_buf_ptr, dp_res.1);
    dp_res.0
}

pub fn get_tx_nested_field(
    env: wasm_exec_env_t,
    in_buf_ptr: *const u8,
    in_buf_len: usize,
    out_buf_ptr: *mut u8,
    out_buf_cap: usize,
) -> i32 {
    let data_provider = get_dp(env);
    let data = get_data(in_buf_ptr, in_buf_len);
    let idx_fields: Vec<i32> = match unpack_locator(data) {
        Ok(fields) => fields,
        Err(host_err) => return host_err as i32,
    };

    let dp_res = data_provider.get_field_value(DataSource::Tx, idx_fields, out_buf_cap);
    set_data(dp_res.0, out_buf_ptr, dp_res.1);
    dp_res.0
}

pub fn get_current_ledger_obj_nested_field(
    env: wasm_exec_env_t,
    in_buf_ptr: *const u8,
    in_buf_len: usize,
    out_buf_ptr: *mut u8,
    out_buf_cap: usize,
) -> i32 {
    let data_provider = get_dp(env);
    let data = get_data(in_buf_ptr, in_buf_len);
    let idx_fields: Vec<i32> = match unpack_locator(data) {
        Ok(fields) => fields,
        Err(host_err) => return host_err as i32,
    };

    let dp_res =
        data_provider.get_field_value(DataSource::CurrentLedgerObj, idx_fields, out_buf_cap);
    set_data(dp_res.0, out_buf_ptr, dp_res.1);
    dp_res.0
}

pub fn get_ledger_obj_nested_field(
    env: wasm_exec_env_t,
    slot: i32,
    in_buf_ptr: *const u8,
    in_buf_len: usize,
    out_buf_ptr: *mut u8,
    out_buf_cap: usize,
) -> i32 {
    let data_provider = get_dp(env);
    let keylet = match data_provider.slot_get(slot as usize) {
        None => return HostError::EmptySlot as i32,
        Some(key) => key.clone(),
    };

    let data = get_data(in_buf_ptr, in_buf_len);
    let idx_fields: Vec<i32> = match unpack_locator(data) {
        Ok(fields) => fields,
        Err(host_err) => return host_err as i32,
    };

    let dp_res =
        data_provider.get_field_value(DataSource::KeyletLedgerObj(keylet), idx_fields, out_buf_cap);
    set_data(dp_res.0, out_buf_ptr, dp_res.1);
    dp_res.0
}

pub fn get_tx_array_len(env: wasm_exec_env_t, field: i32) -> i32 {
    let data_provider = get_dp(env);
    data_provider.get_array_len(DataSource::Tx, vec![field])
}
pub fn get_current_ledger_obj_array_len(env: wasm_exec_env_t, field: i32) -> i32 {
    let data_provider = get_dp(env);
    data_provider.get_array_len(DataSource::CurrentLedgerObj, vec![field])
}
pub fn get_ledger_obj_array_len(env: wasm_exec_env_t, slot: i32, field: i32) -> i32 {
    let data_provider = get_dp(env);
    let keylet = match data_provider.slot_get(slot as usize) {
        None => return HostError::EmptySlot as i32,
        Some(key) => key.clone(),
    };
    data_provider.get_array_len(DataSource::KeyletLedgerObj(keylet), vec![field])
}
pub fn get_tx_nested_array_len(
    env: wasm_exec_env_t,
    in_buf_ptr: *const u8,
    in_buf_len: usize,
) -> i32 {
    let data_provider = get_dp(env);
    let data = get_data(in_buf_ptr, in_buf_len);
    let idx_fields: Vec<i32> = match unpack_locator(data) {
        Ok(fields) => fields,
        Err(host_err) => return host_err as i32,
    };
    data_provider.get_array_len(DataSource::Tx, idx_fields)
}
pub fn get_current_ledger_obj_nested_array_len(
    env: wasm_exec_env_t,
    in_buf_ptr: *const u8,
    in_buf_len: usize,
) -> i32 {
    let data_provider = get_dp(env);
    let data = get_data(in_buf_ptr, in_buf_len);
    let idx_fields: Vec<i32> = match unpack_locator(data) {
        Ok(fields) => fields,
        Err(host_err) => return host_err as i32,
    };
    data_provider.get_array_len(DataSource::CurrentLedgerObj, idx_fields)
}
pub fn get_ledger_obj_nested_array_len(
    env: wasm_exec_env_t,
    slot: i32,
    in_buf_ptr: *const u8,
    in_buf_len: usize,
) -> i32 {
    let data_provider = get_dp(env);
    let keylet = match data_provider.slot_get(slot as usize) {
        None => return HostError::EmptySlot as i32,
        Some(key) => key.clone(),
    };

    let data = get_data(in_buf_ptr, in_buf_len);
    let idx_fields: Vec<i32> = match unpack_locator(data) {
        Ok(fields) => fields,
        Err(host_err) => return host_err as i32,
    };

    data_provider.get_array_len(DataSource::KeyletLedgerObj(keylet), idx_fields)
}
pub fn update_data(env: wasm_exec_env_t, in_buf_ptr: *const u8, in_buf_len: usize) -> i32 {
    let data_provider = get_dp(env);
    if in_buf_len > XRPL_CONTRACT_DATA_SIZE {
        return HostError::DataFieldTooLarge as i32;
    }
    let data = get_data(in_buf_ptr, in_buf_len);
    data_provider.set_current_ledger_obj_data(data);
    0
}
pub fn compute_sha512_half(
    _env: wasm_exec_env_t,
    in_buf_ptr: *const u8,
    in_buf_len: usize,
    out_buf_ptr: *mut u8,
    out_buf_cap: usize,
) -> i32 {
    if HASH256_LEN > out_buf_cap {
        return HostError::BufferTooSmall as i32;
    }
    if in_buf_len > MAX_WASM_PARAM_LENGTH {
        return HostError::DataFieldTooLarge as i32;
    }
    let data = get_data(in_buf_ptr, in_buf_len);
    let hash_half = sha512_half(&data);
    set_data(hash_half.len() as i32, out_buf_ptr, hash_half);
    HASH256_LEN as i32
}

pub fn account_keylet(
    _env: wasm_exec_env_t,
    account_buf_ptr: *const u8,
    account_buf_len: usize,
    out_buf_ptr: *mut u8,
    out_buf_cap: usize,
) -> i32 {
    if HASH256_LEN > out_buf_cap {
        return HostError::BufferTooSmall as i32;
    }
    let data = get_data(account_buf_ptr, account_buf_len);
    if ACCOUNT_ID_LEN != data.len() {
        return HostError::InvalidAccount as i32;
    }
    let keylet_hash = index_hash(LedgerNameSpace::Account, &data);
    // let hex_str = hex::encode(&keylet_hash);
    // println!("Data (keylet_hash): {:?}", hex_str);
    set_data(keylet_hash.len() as i32, out_buf_ptr, keylet_hash);
    HASH256_LEN as i32
}

struct Issue {
    currency: [u8; CURRENCY_LEN],
    issuer: [u8; ACCOUNT_ID_LEN],
}

impl PartialEq for Issue {
    fn eq(&self, other: &Self) -> bool {
        self.currency == other.currency && self.issuer == other.issuer
    }
}

impl Eq for Issue {}

impl PartialOrd for Issue {
    fn partial_cmp(&self, other: &Self) -> Option<std::cmp::Ordering> {
        Some(self.cmp(other))
    }
}

impl Ord for Issue {
    fn cmp(&self, other: &Self) -> std::cmp::Ordering {
        match self.currency.cmp(&other.currency) {
            std::cmp::Ordering::Equal => self.issuer.cmp(&other.issuer),
            ord => ord,
        }
    }
}

fn parse_asset(asset_data: &[u8]) -> Result<Issue, HostError> {
    // MPT Asset
    if asset_data.len() == MPT_ID_LEN {
        // MPT IDs not supported for AMMs yet
        // return Ok(asset_data.to_vec());
        return Err(HostError::InvalidParams);
    }

    // XRP Asset
    if asset_data.len() == CURRENCY_LEN {
        // Construct Issue { currency, xrpAccount }
        // Check if native (XRP) - in C++: issue.native() must be true
        return Ok(Issue {
            currency: asset_data.try_into().unwrap(),
            issuer: [0u8; ACCOUNT_ID_LEN],
        });
    }

    // IOU Asset
    if asset_data.len() == CURRENCY_LEN + ACCOUNT_ID_LEN {
        // Construct Issue { currency, issuer }
        let currency = &asset_data[..CURRENCY_LEN];
        let issuer = &asset_data[CURRENCY_LEN..];
        // Check if native (should NOT be native for IOU)
        // If currency is all zeros and issuer is all zeros, it's native (invalid for IOU)
        let is_native = currency.iter().all(|&b| b == 0) && issuer.iter().all(|&b| b == 0);
        if is_native {
            return Err(HostError::InvalidParams);
        }
        return Ok(Issue {
            currency: currency.try_into().unwrap(),
            issuer: issuer.try_into().unwrap(),
        });
    }

    Err(HostError::InvalidParams)
}

pub fn amm_keylet(
    _env: wasm_exec_env_t,
    asset1_ptr: *const u8,
    asset1_len: usize,
    asset2_ptr: *const u8,
    asset2_len: usize,
    out_buf_ptr: *mut u8,
    out_buf_cap: usize,
) -> i32 {
    if HASH256_LEN > out_buf_cap {
        return HostError::BufferTooSmall as i32;
    }
    let asset1 = match parse_asset(&get_data(asset1_ptr, asset1_len)) {
        Ok(a) => a,
        Err(e) => return e as i32,
    };
    let asset2 = match parse_asset(&get_data(asset2_ptr, asset2_len)) {
        Ok(a) => a,
        Err(e) => return e as i32,
    };
    // Sort assets lexicographically to match C++ minmax logic
    let (min_asset, mut max_asset) = if asset1 <= asset2 {
        (asset1, asset2)
    } else {
        (asset2, asset1)
    };
    let mut data = min_asset.issuer.to_vec();
    data.extend_from_slice(&min_asset.currency);
    data.extend_from_slice(&max_asset.issuer);
    data.extend_from_slice(&max_asset.currency);
    let keylet_hash = index_hash(LedgerNameSpace::Amm, &data);
    set_data(keylet_hash.len() as i32, out_buf_ptr, keylet_hash);
    HASH256_LEN as i32
}

pub fn check_keylet(
    _env: wasm_exec_env_t,
    account_buf_ptr: *const u8,
    account_buf_len: usize,
    sequence: i32,
    out_buf_ptr: *mut u8,
    out_buf_cap: usize,
) -> i32 {
    if HASH256_LEN > out_buf_cap {
        return HostError::BufferTooSmall as i32;
    }
    let mut data = get_data(account_buf_ptr, account_buf_len);
    if ACCOUNT_ID_LEN != data.len() {
        return HostError::InvalidAccount as i32;
    }
    let sqn_data = sequence.to_be_bytes();
    data.extend_from_slice(&sqn_data);
    let keylet_hash = index_hash(LedgerNameSpace::Check, &data);
    set_data(keylet_hash.len() as i32, out_buf_ptr, keylet_hash);
    HASH256_LEN as i32
}

#[allow(clippy::too_many_arguments)]
pub fn credential_keylet(
    _env: wasm_exec_env_t,
    subject_ptr: *const u8,
    subject_len: usize,
    issuer_ptr: *const u8,
    issuer_len: usize,
    cred_type_ptr: *const u8,
    cred_type_len: usize,
    out_buf_ptr: *mut u8,
    out_buf_cap: usize,
) -> i32 {
    if HASH256_LEN > out_buf_cap {
        return HostError::BufferTooSmall as i32;
    }
    let subject = get_data(subject_ptr, subject_len); // check length?
    let mut issuer = get_data(issuer_ptr, issuer_len);
    if ACCOUNT_ID_LEN != issuer.len() {
        return HostError::InvalidAccount as i32;
    }
    let mut cred_type = get_data(cred_type_ptr, cred_type_len); // check length?
    let mut data = subject;
    data.append(&mut issuer);
    data.append(&mut cred_type);
    let keylet_hash = index_hash(LedgerNameSpace::Credential, &data);
    set_data(keylet_hash.len() as i32, out_buf_ptr, keylet_hash);
    HASH256_LEN as i32
}

pub fn delegate_keylet(
    _env: wasm_exec_env_t,
    account_ptr: *const u8,
    account_len: usize,
    authorize_ptr: *const u8,
    authorize_len: usize,
    out_buf_ptr: *mut u8,
    out_buf_cap: usize,
) -> i32 {
    if HASH256_LEN > out_buf_cap {
        return HostError::BufferTooSmall as i32;
    }
    let mut data = get_data(account_ptr, account_len);
    let mut authorized = get_data(authorize_ptr, authorize_len);
    if ACCOUNT_ID_LEN != data.len() || ACCOUNT_ID_LEN != authorized.len() {
        return HostError::InvalidAccount as i32;
    }
    data.append(&mut authorized);
    let keylet_hash = index_hash(LedgerNameSpace::Delegate, &data);
    set_data(keylet_hash.len() as i32, out_buf_ptr, keylet_hash);
    HASH256_LEN as i32
}

pub fn deposit_preauth_keylet(
    _env: wasm_exec_env_t,
    account_ptr: *const u8,
    account_len: usize,
    authorize_ptr: *const u8,
    authorize_len: usize,
    out_buf_ptr: *mut u8,
    out_buf_cap: usize,
) -> i32 {
    if HASH256_LEN > out_buf_cap {
        return HostError::BufferTooSmall as i32;
    }
    let mut data = get_data(account_ptr, account_len);
    let mut authorized = get_data(authorize_ptr, authorize_len);
    if ACCOUNT_ID_LEN != data.len() || ACCOUNT_ID_LEN != authorized.len() {
        return HostError::InvalidAccount as i32;
    }
    data.append(&mut authorized);
    let keylet_hash = index_hash(LedgerNameSpace::DepositPreauth, &data);
    set_data(keylet_hash.len() as i32, out_buf_ptr, keylet_hash);
    HASH256_LEN as i32
}

pub fn did_keylet(
    _env: wasm_exec_env_t,
    account_ptr: *const u8,
    account_len: usize,
    out_buf_ptr: *mut u8,
    out_buf_cap: usize,
) -> i32 {
    if HASH256_LEN > out_buf_cap {
        return HostError::BufferTooSmall as i32;
    }
    let mut data = get_data(account_ptr, account_len);
    if ACCOUNT_ID_LEN != data.len() {
        return HostError::InvalidAccount as i32;
    }
    let keylet_hash = index_hash(LedgerNameSpace::Did, &data);
    set_data(keylet_hash.len() as i32, out_buf_ptr, keylet_hash);
    HASH256_LEN as i32
}

pub fn escrow_keylet(
    _env: wasm_exec_env_t,
    account_ptr: *const u8,
    account_len: usize,
    sequence: u32,
    out_buf_ptr: *mut u8,
    out_buf_cap: usize,
) -> i32 {
    if HASH256_LEN > out_buf_cap {
        return HostError::BufferTooSmall as i32;
    }
    let mut data = get_data(account_ptr, account_len);
    if ACCOUNT_ID_LEN != data.len() {
        return HostError::InvalidAccount as i32;
    }
    let sqn_data = sequence.to_be_bytes();
    data.extend_from_slice(&sqn_data);
    let keylet_hash = index_hash(LedgerNameSpace::Escrow, &data);
    set_data(keylet_hash.len() as i32, out_buf_ptr, keylet_hash);
    HASH256_LEN as i32
}

#[allow(clippy::too_many_arguments)]
pub fn line_keylet(
    _env: wasm_exec_env_t,
    account1_ptr: *const u8,
    account1_len: usize,
    account2_ptr: *const u8,
    account2_len: usize,
    currency_ptr: *const u8,
    currency_len: usize,
    out_buf_ptr: *mut u8,
    out_buf_cap: usize,
) -> i32 {
    if HASH256_LEN > out_buf_cap {
        return HostError::BufferTooSmall as i32;
    }
    let mut account1 = get_data(account1_ptr, account1_len);
    let mut account2 = get_data(account2_ptr, account2_len);
    let mut currency = get_data(currency_ptr, currency_len);
    if ACCOUNT_ID_LEN != account1.len() || ACCOUNT_ID_LEN != account2.len() {
        return HostError::InvalidAccount as i32;
    }
    if CURRENCY_LEN != currency.len() {
        return HostError::InvalidParams as i32;
    }
    let mut data = account1;
    data.append(&mut account2);
    data.append(&mut currency);
    let keylet_hash = index_hash(LedgerNameSpace::TrustLine, &data);
    set_data(keylet_hash.len() as i32, out_buf_ptr, keylet_hash);
    HASH256_LEN as i32
}

pub fn mpt_issuance_keylet(
    _env: wasm_exec_env_t,
    issuer_buf_ptr: *const u8,
    issuer_buf_len: usize,
    sequence: i32,
    out_buf_ptr: *mut u8,
    out_buf_cap: usize,
) -> i32 {
    if HASH256_LEN > out_buf_cap {
        return HostError::BufferTooSmall as i32;
    }
    let mut account = get_data(issuer_buf_ptr, issuer_buf_len);
    if ACCOUNT_ID_LEN != account.len() {
        return HostError::InvalidAccount as i32;
    }
    // Write the sequence (big endian) followed by the account bytes into data
    let sqn_data = (sequence as u32).to_be_bytes();
    let mut mpt_id: Vec<u8> = sqn_data.to_vec();
    mpt_id.append(&mut account);
    let data = mpt_id;
    let keylet_hash = index_hash(LedgerNameSpace::MptokenIssuance, &data);
    set_data(keylet_hash.len() as i32, out_buf_ptr, keylet_hash);
    HASH256_LEN as i32
}

pub fn mptoken_keylet(
    _env: wasm_exec_env_t,
    mpt_id_ptr: *const u8,
    mpt_id_len: usize,
    holder_ptr: *const u8,
    holder_len: usize,
    out_buf_ptr: *mut u8,
    out_buf_cap: usize,
) -> i32 {
    if HASH256_LEN > out_buf_cap {
        return HostError::BufferTooSmall as i32;
    }
    let mut mpt_id = get_data(mpt_id_ptr, mpt_id_len);
    let mut holder = get_data(holder_ptr, holder_len);
    if MPT_ID_LEN != mpt_id.len() {
        return HostError::InvalidParams as i32;
    }
    if ACCOUNT_ID_LEN != holder.len() {
        return HostError::InvalidAccount as i32;
    }
    let mpt_id_hash = index_hash(LedgerNameSpace::MptokenIssuance, &mpt_id);
    let mut data = mpt_id_hash;
    data.append(&mut holder);
    let keylet_hash = index_hash(LedgerNameSpace::Mptoken, &data);
    set_data(keylet_hash.len() as i32, out_buf_ptr, keylet_hash);
    HASH256_LEN as i32
}

pub fn nft_offer_keylet(
    _env: wasm_exec_env_t,
    account_buf_ptr: *const u8,
    account_buf_len: usize,
    sequence: i32,
    out_buf_ptr: *mut u8,
    out_buf_cap: usize,
) -> i32 {
    if HASH256_LEN > out_buf_cap {
        return HostError::BufferTooSmall as i32;
    }
    let mut data = get_data(account_buf_ptr, account_buf_len);
    if ACCOUNT_ID_LEN != data.len() {
        return HostError::InvalidAccount as i32;
    }
    let sqn_data = sequence.to_be_bytes();
    data.extend_from_slice(&sqn_data);
    let keylet_hash = index_hash(LedgerNameSpace::NftokenOffer, &data);
    set_data(keylet_hash.len() as i32, out_buf_ptr, keylet_hash);
    HASH256_LEN as i32
}

pub fn offer_keylet(
    _env: wasm_exec_env_t,
    account_buf_ptr: *const u8,
    account_buf_len: usize,
    sequence: i32,
    out_buf_ptr: *mut u8,
    out_buf_cap: usize,
) -> i32 {
    if HASH256_LEN > out_buf_cap {
        return HostError::BufferTooSmall as i32;
    }
    let mut data = get_data(account_buf_ptr, account_buf_len);
    if ACCOUNT_ID_LEN != data.len() {
        return HostError::InvalidAccount as i32;
    }
    let sqn_data = sequence.to_be_bytes();
    data.extend_from_slice(&sqn_data);
    let keylet_hash = index_hash(LedgerNameSpace::Offer, &data);
    set_data(keylet_hash.len() as i32, out_buf_ptr, keylet_hash);
    HASH256_LEN as i32
}

pub fn oracle_keylet(
    _env: wasm_exec_env_t,
    account_ptr: *const u8,
    account_len: usize,
    document_id: u32,
    out_buf_ptr: *mut u8,
    out_buf_cap: usize,
) -> i32 {
    if HASH256_LEN > out_buf_cap {
        return HostError::BufferTooSmall as i32;
    }
    let mut data = get_data(account_ptr, account_len);
    if ACCOUNT_ID_LEN != data.len() {
        return HostError::InvalidAccount as i32;
    }
    let sqn_data = document_id.to_be_bytes();
    data.extend_from_slice(&sqn_data);
    let keylet_hash = index_hash(LedgerNameSpace::Oracle, &data);
    set_data(keylet_hash.len() as i32, out_buf_ptr, keylet_hash);
    HASH256_LEN as i32
}

#[allow(clippy::too_many_arguments)]
pub fn paychan_keylet(
    _env: wasm_exec_env_t,
    account_ptr: *const u8,
    account_len: usize,
    destination_ptr: *const u8,
    destination_len: usize,
    sequence: i32,
    out_buf_ptr: *mut u8,
    out_buf_cap: usize,
) -> i32 {
    if HASH256_LEN > out_buf_cap {
        return HostError::BufferTooSmall as i32;
    }
    let mut data = get_data(account_ptr, account_len);
    let mut destination = get_data(destination_ptr, destination_len);
    if ACCOUNT_ID_LEN != data.len() || ACCOUNT_ID_LEN != destination.len() {
        return HostError::InvalidAccount as i32;
    }
    let sqn_data = sequence.to_be_bytes();
    data.append(&mut destination);
    data.extend_from_slice(&sqn_data);
    let keylet_hash = index_hash(LedgerNameSpace::XrpPaymentChannel, &data);
    set_data(keylet_hash.len() as i32, out_buf_ptr, keylet_hash);
    HASH256_LEN as i32
}

pub fn permissioned_domain_keylet(
    _env: wasm_exec_env_t,
    account_buf_ptr: *const u8,
    account_buf_len: usize,
    sequence: i32,
    out_buf_ptr: *mut u8,
    out_buf_cap: usize,
) -> i32 {
    if HASH256_LEN > out_buf_cap {
        return HostError::BufferTooSmall as i32;
    }
    let mut data = get_data(account_buf_ptr, account_buf_len);
    if ACCOUNT_ID_LEN != data.len() {
        return HostError::InvalidAccount as i32;
    }
    let sqn_data = sequence.to_be_bytes();
    data.extend_from_slice(&sqn_data);
    let keylet_hash = index_hash(LedgerNameSpace::PermissionedDomain, &data);
    set_data(keylet_hash.len() as i32, out_buf_ptr, keylet_hash);
    HASH256_LEN as i32
}

pub fn signers_keylet(
    _env: wasm_exec_env_t,
    account_buf_ptr: *const u8,
    account_buf_len: usize,
    out_buf_ptr: *mut u8,
    out_buf_cap: usize,
) -> i32 {
    if HASH256_LEN > out_buf_cap {
        return HostError::BufferTooSmall as i32;
    }
    let mut data = get_data(account_buf_ptr, account_buf_len);
    if ACCOUNT_ID_LEN != data.len() {
        return HostError::InvalidAccount as i32;
    }
    let default_signer_list_id = 0u32;
    let sid_data = default_signer_list_id.to_be_bytes();
    data.extend_from_slice(&sid_data);
    let keylet_hash = index_hash(LedgerNameSpace::SignerList, &data);
    set_data(keylet_hash.len() as i32, out_buf_ptr, keylet_hash);
    HASH256_LEN as i32
}

pub fn ticket_keylet(
    _env: wasm_exec_env_t,
    account_buf_ptr: *const u8,
    account_buf_len: usize,
    sequence: i32,
    out_buf_ptr: *mut u8,
    out_buf_cap: usize,
) -> i32 {
    if HASH256_LEN > out_buf_cap {
        return HostError::BufferTooSmall as i32;
    }
    let mut data = get_data(account_buf_ptr, account_buf_len);
    if ACCOUNT_ID_LEN != data.len() {
        return HostError::InvalidAccount as i32;
    }
    let sqn_data = sequence.to_be_bytes();
    data.extend_from_slice(&sqn_data);
    let keylet_hash = index_hash(LedgerNameSpace::Ticket, &data);
    set_data(keylet_hash.len() as i32, out_buf_ptr, keylet_hash);
    HASH256_LEN as i32
}

pub fn vault_keylet(
    _env: wasm_exec_env_t,
    account_buf_ptr: *const u8,
    account_buf_len: usize,
    sequence: i32,
    out_buf_ptr: *mut u8,
    out_buf_cap: usize,
) -> i32 {
    if HASH256_LEN > out_buf_cap {
        return HostError::BufferTooSmall as i32;
    }
    let mut data = get_data(account_buf_ptr, account_buf_len);
    if ACCOUNT_ID_LEN != data.len() {
        return HostError::InvalidAccount as i32;
    }
    let sqn_data = sequence.to_be_bytes();
    data.extend_from_slice(&sqn_data);
    let keylet_hash = index_hash(LedgerNameSpace::Vault, &data);
    set_data(keylet_hash.len() as i32, out_buf_ptr, keylet_hash);
    HASH256_LEN as i32
}

pub fn get_nft(
    env: wasm_exec_env_t,
    owner_ptr: *const u8,
    owner_len: usize,
    nft_id_ptr: *const u8,
    nft_id_len: usize,
    out_buf_ptr: *mut u8,
    out_buf_cap: usize,
) -> i32 {
    let data_provider = get_dp(env);
    let owner_id = get_data(owner_ptr, owner_len);
    if ACCOUNT_ID_LEN != owner_id.len() {
        return HostError::InvalidAccount as i32;
    }
    let nft_id = get_data(nft_id_ptr, nft_id_len);
    if HASH256_LEN != nft_id.len() {
        return HostError::InvalidParams as i32;
    }
    let dp_res = data_provider.get_nft_uri(&nft_id, &owner_id, out_buf_cap);
    set_data(dp_res.0, out_buf_ptr, dp_res.1);
    dp_res.0
}

fn unpack_in_float(env: wasm_exec_env_t, in_buf: *const u8) -> Result<Number, HostError> {
    let bytes: [u8; 8] = unsafe {
        let inst = wasm_runtime_get_module_inst(env);
        if !wasm_runtime_validate_native_addr(inst, in_buf as *mut ::core::ffi::c_void, 8) {
            return Err(HostError::PointerOutOfBound);
        }
        match std::slice::from_raw_parts(in_buf, 8).try_into() {
            Ok(bytes) => bytes,
            Err(_) => return Err(HostError::InvalidFloatInput),
        }
    };

    Number::from_xrpl_iou_value(bytes).map_err(|_| HostError::InvalidFloatInput)
}

fn pack_out_float(number: Number, env: wasm_exec_env_t, out_buf: *mut u8) -> i32 {
    // Convert Number directly to XRPL IOU format
    let bytes = match number.to_xrpl_iou_value() {
        Ok(bytes) => bytes,
        Err(_) => return HostError::InvalidFloatComputation as i32,
    };

    unsafe {
        let inst = wasm_runtime_get_module_inst(env);
        if !wasm_runtime_validate_native_addr(inst, out_buf as *mut ::core::ffi::c_void, 8) {
            return HostError::PointerOutOfBound as i32;
        }
        std::ptr::copy_nonoverlapping(bytes.as_ptr(), out_buf, 8);
    }

    8
}

#[allow(clippy::too_many_arguments)]
pub fn float_add(
    env: wasm_exec_env_t,
    in_buff1: *const u8,
    in_buff1_len: usize,
    in_buff2: *const u8,
    in_buff2_len: usize,
    out_buff: *mut u8,
    out_buff_len: usize,
    rounding_mode: i32,
) -> i32 {
    let _rounding_guard = set_rounding_mode_from_param(rounding_mode);

    let n1 = match unpack_in_float(env, in_buff1) {
        Ok(val) => val,
        Err(e) => return e as i32,
    };
    let n2 = match unpack_in_float(env, in_buff2) {
        Ok(val) => val,
        Err(e) => return e as i32,
    };
    let result = match (&n1 + &n2) {
        Ok(r) => r,
        Err(_) => return HostError::InvalidFloatComputation as i32,
    };

    pack_out_float(result, env, out_buff)
}

pub fn float_from_int(
    env: wasm_exec_env_t,
    in_int: i64,
    out_buf: *mut u8,
    out_buff_len: usize,
    rounding_mode: i32,
) -> i32 {
    let _rounding_guard = set_rounding_mode_from_param(rounding_mode);

    let number = match Number::from_i64(in_int) {
        Ok(n) => n,
        Err(_) => return HostError::InvalidFloatComputation as i32,
    };

    pack_out_float(number, env, out_buf)
}

pub fn float_from_uint(
    env: wasm_exec_env_t,
    in_uint_ptr: *const u8,
    in_uint_len: usize,
    out_buff: *mut u8,
    out_buff_len: usize,
    rounding_mode: i32,
) -> i32 {
    let _rounding_guard = set_rounding_mode_from_param(rounding_mode);

    let v: u64 = unsafe {
        let inst = wasm_runtime_get_module_inst(env);
        if !wasm_runtime_validate_native_addr(inst, in_uint_ptr as *mut ::core::ffi::c_void, 8) {
            return HostError::PointerOutOfBound as i32;
        }
        let bytes: [u8; 8] = match std::slice::from_raw_parts(in_uint_ptr, 8).try_into() {
            Ok(bytes) => bytes,
            Err(_) => return HostError::InvalidFloatInput as i32,
        };
        u64::from_le_bytes(bytes)
    };

    // Convert u64 to i64 safely, checking for overflow
    let signed_val = if v <= i64::MAX as u64 {
        v as i64
    } else {
        return HostError::InvalidFloatComputation as i32;
    };

    let number = match Number::from_i64(signed_val) {
        Ok(n) => n,
        Err(_) => return HostError::InvalidFloatComputation as i32,
    };

    pack_out_float(number, env, out_buff)
}

pub fn float_set(
    env: wasm_exec_env_t,
    exponent: i32,
    mantissa: i64,
    out_buff: *mut u8,
    out_buff_len: usize,
    rounding_mode: i32,
) -> i32 {
    let _rounding_guard = set_rounding_mode_from_param(rounding_mode);

    let number = match Number::from_mantissa_exponent(mantissa, exponent) {
        Ok(n) => n,
        Err(_) => return HostError::InvalidFloatComputation as i32,
    };

    pack_out_float(number, env, out_buff)
}

pub fn float_compare(
    env: wasm_exec_env_t,
    in_buff1: *const u8,
    in_buff1_len: usize,
    in_buff2: *const u8,
    in_buff2_len: usize,
) -> i32 {
    let n1 = match unpack_in_float(env, in_buff1) {
        Ok(val) => val,
        Err(e) => return e as i32,
    };
    let n2 = match unpack_in_float(env, in_buff2) {
        Ok(val) => val,
        Err(e) => return e as i32,
    };

    match n1.cmp(&n2) {
        std::cmp::Ordering::Equal => 0,
        std::cmp::Ordering::Greater => 1,
        std::cmp::Ordering::Less => 2,
    }
}

#[allow(clippy::too_many_arguments)]
pub fn float_subtract(
    env: wasm_exec_env_t,
    in_buff1: *const u8,
    in_buff1_len: usize,
    in_buff2: *const u8,
    in_buff2_len: usize,
    out_buff: *mut u8,
    out_buff_len: usize,
    rounding_mode: i32,
) -> i32 {
    let _rounding_guard = set_rounding_mode_from_param(rounding_mode);

    let n1 = match unpack_in_float(env, in_buff1) {
        Ok(val) => val,
        Err(e) => return e as i32,
    };
    let n2 = match unpack_in_float(env, in_buff2) {
        Ok(val) => val,
        Err(e) => return e as i32,
    };

    let result = match (&n1 - &n2) {
        Ok(r) => r,
        Err(_) => return HostError::InvalidFloatComputation as i32,
    };

    pack_out_float(result, env, out_buff)
}

#[allow(clippy::too_many_arguments)]
pub fn float_multiply(
    env: wasm_exec_env_t,
    in_buff1: *const u8,
    in_buff1_len: usize,
    in_buff2: *const u8,
    in_buff2_len: usize,
    out_buff: *mut u8,
    out_buff_len: usize,
    rounding_mode: i32,
) -> i32 {
    let _rounding_guard = set_rounding_mode_from_param(rounding_mode);

    let n1 = match unpack_in_float(env, in_buff1) {
        Ok(val) => val,
        Err(e) => return e as i32,
    };
    let n2 = match unpack_in_float(env, in_buff2) {
        Ok(val) => val,
        Err(e) => return e as i32,
    };

    let result = match (&n1 * &n2) {
        Ok(r) => r,
        Err(_) => return HostError::InvalidFloatComputation as i32,
    };

    pack_out_float(result, env, out_buff)
}

#[allow(clippy::too_many_arguments)]
pub fn float_divide(
    env: wasm_exec_env_t,
    in_buff1: *const u8,
    in_buff1_len: usize,
    in_buff2: *const u8,
    in_buff2_len: usize,
    out_buff: *mut u8,
    out_buff_len: usize,
    rounding_mode: i32,
) -> i32 {
    let _rounding_guard = set_rounding_mode_from_param(rounding_mode);

    let n1 = match unpack_in_float(env, in_buff1) {
        Ok(val) => val,
        Err(e) => return e as i32,
    };
    let n2 = match unpack_in_float(env, in_buff2) {
        Ok(val) => val,
        Err(e) => return e as i32,
    };

    let result = match (&n1 / &n2) {
        Ok(r) => r,
        Err(_) => return HostError::InvalidFloatComputation as i32,
    };

    pack_out_float(result, env, out_buff)
}

pub fn float_pow(
    env: wasm_exec_env_t,
    in_buff: *const u8,
    in_buff_len: usize,
    in_int: i32,
    out_buff: *mut u8,
    out_buff_len: usize,
    rounding_mode: i32,
) -> i32 {
    let _rounding_guard = set_rounding_mode_from_param(rounding_mode);

    let n = match unpack_in_float(env, in_buff) {
        Ok(val) => val,
        Err(e) => return e as i32,
    };

    if in_int < 0 {
        return HostError::InvalidParams as i32;
    }

    // Check for 0^0 case
    if n.is_zero() && in_int == 0 {
        return HostError::InvalidParams as i32;
    }

    let result = match n.pow(in_int as u32) {
        Ok(r) => r,
        Err(_) => return HostError::InvalidFloatComputation as i32,
    };

    pack_out_float(result, env, out_buff)
}

pub fn float_root(
    env: wasm_exec_env_t,
    in_buff: *const u8,
    in_buff_len: usize,
    in_int: i32,
    out_buff: *mut u8,
    out_buff_len: usize,
    rounding_mode: i32,
) -> i32 {
    let _rounding_guard = set_rounding_mode_from_param(rounding_mode);

    let n = match unpack_in_float(env, in_buff) {
        Ok(val) => val,
        Err(e) => return e as i32,
    };

    if in_int <= 0 {
        return HostError::InvalidParams as i32;
    }

    let result = match n.root(in_int as u32) {
        Ok(r) => r,
        Err(_) => return HostError::InvalidFloatComputation as i32,
    };

    pack_out_float(result, env, out_buff)
}

pub fn float_log(
    env: wasm_exec_env_t,
    in_buff: *const u8,
    in_buff_len: usize,
    out_buff: *mut u8,
    out_buff_len: usize,
    rounding_mode: i32,
) -> i32 {
    let _rounding_guard = set_rounding_mode_from_param(rounding_mode);

    let n = match unpack_in_float(env, in_buff) {
        Ok(val) => val,
        Err(e) => return e as i32,
    };

    let result = match n.log10() {
        Ok(r) => r,
        Err(_) => return HostError::InvalidFloatComputation as i32,
    };

    pack_out_float(result, env, out_buff)
}

///////////////////////////////////////////////////////////////////////////////

fn read_utf8_from_wasm(msg_read_ptr: *const u8, msg_read_len: usize) -> Option<String> {
    String::from_utf8(get_data(msg_read_ptr, msg_read_len)).ok()
}
fn read_hex_from_wasm(
    data_read_ptr: *const u8,
    data_read_len: usize,
    data_as_hex: bool,
) -> Option<String> {
    if data_as_hex {
        // Read the data from memory.
        let bytes_vec: Vec<u8> = get_data(data_read_ptr, data_read_len);
        let mut final_hex_string = "0x".to_owned();
        let hex_data = hex::encode_upper(&bytes_vec);
        final_hex_string.push_str(hex_data.as_str());
        Some(final_hex_string)
    } else {
        read_utf8_from_wasm(data_read_ptr, data_read_len)
    }
}

pub fn trace(
    _env: wasm_exec_env_t,
    msg_read_ptr: *const u8,
    msg_read_len: usize,
    data_read_ptr: *const u8,
    data_read_len: usize,
    data_as_hex: i32,
) -> i32 {
    // Don't need to check number of inputs or types since these will manifest at runtime and
    // cancel execution of the contract.

    if msg_read_len > MAX_WASM_PARAM_LENGTH || data_read_len > MAX_WASM_PARAM_LENGTH {
        return HostError::DataFieldTooLarge as i32;
    }

    let data_as_hex = {
        match data_as_hex {
            0 => false,
            1 => true,
            // If an invalid value is supplied, assume `true`
            _ => true,
        }
    };

    debug!(
        "trace() params: msg_read_ptr={:?} msg_read_len={} data_read_ptr={:?} data_read_len={}",
        msg_read_ptr, msg_read_len, data_read_ptr, data_read_len
    );

    let Some(message) = read_utf8_from_wasm(msg_read_ptr, msg_read_len) else {
        return HostError::InvalidDecoding as i32;
    };

    let Some(data_string) = read_hex_from_wasm(data_read_ptr, data_read_len, data_as_hex) else {
        return HostError::InvalidDecoding as i32;
    };

    if data_read_len > 0 {
        println!(
            "WASM TRACE: {message} ({data_string} | {} data bytes)",
            data_read_len
        );
    } else {
        println!("WASM TRACE: {message}");
    }

    (data_read_len + msg_read_len + 1) as i32
}

pub fn trace_num(
    _env: wasm_exec_env_t,
    msg_read_ptr: *const u8,
    msg_read_len: usize,
    number: i64,
) -> i32 {
    // Don't need to check number of inputs or types since these will manifest at runtime and
    // cancel execution of the contract.

    if msg_read_len > MAX_WASM_PARAM_LENGTH {
        return HostError::DataFieldTooLarge as i32;
    }

    debug!(
        "trace() params: msg_read_ptr={:?} msg_read_len={} number={} ",
        msg_read_ptr, msg_read_len, number
    );
    let Some(message) = read_utf8_from_wasm(msg_read_ptr, msg_read_len) else {
        return HostError::InvalidDecoding as i32;
    };

    if (number < 0) {
        let error_code_str = error_code_to_string(number);
        println!("WASM TRACE[ERROR]: {message} {error_code_str}");
    } else {
        println!("WASM TRACE: {message} {number}");
    }
    0
}

pub fn trace_opaque_float(
    _env: wasm_exec_env_t,
    msg_read_ptr: *const u8,
    msg_read_len: usize,
    op_float: *const u8,
    float_len: usize,
) -> i32 {
    if msg_read_len > MAX_WASM_PARAM_LENGTH || float_len > MAX_WASM_PARAM_LENGTH {
        return HostError::DataFieldTooLarge as i32;
    }
    let bytes: [u8; 8] = unsafe {
        match std::slice::from_raw_parts(op_float, 8).try_into() {
            Ok(bytes) => bytes,
            Err(_) => return HostError::InvalidFloatInput as i32,
        }
    };

    let f = match _deserialize_issued_currency_amount(bytes) {
        Ok(f) => f,
        Err(_) => return HostError::InvalidFloatInput as i32,
    };

    debug!(
        "trace() params: msg_read_ptr={:?} msg_read_len={} float={} ",
        msg_read_ptr, msg_read_len, f
    );
    let Some(message) = read_utf8_from_wasm(msg_read_ptr, msg_read_len) else {
        return HostError::InvalidDecoding as i32;
    };

    println!("WASM TRACE: {message} {f}");
    0
}

pub fn trace_account(
    _env: wasm_exec_env_t,
    msg_read_ptr: *const u8,
    msg_read_len: usize,
    account_ptr: *const u8,
    account_len: usize,
) -> i32 {
    // Don't need to check number of inputs or types since these will manifest at runtime and
    // cancel execution of the contract.

    if msg_read_len > MAX_WASM_PARAM_LENGTH || account_len > MAX_WASM_PARAM_LENGTH {
        return HostError::DataFieldTooLarge as i32;
    }
    if ACCOUNT_ID_LEN != account_len {
        return HostError::InvalidAccount as i32;
    }

    debug!(
        "trace() params: msg_read_ptr={:?} msg_read_len={} account_ptr={:?} account_len={}",
        msg_read_ptr, msg_read_len, account_ptr, account_len
    );

    let Some(message) = read_utf8_from_wasm(msg_read_ptr, msg_read_len) else {
        return HostError::InvalidDecoding as i32;
    };

    let bytes: [u8; ACCOUNT_ID_LEN] = unsafe {
        match std::slice::from_raw_parts(account_ptr, account_len).try_into() {
            Ok(arr) => arr,
            Err(_) => return HostError::InvalidAccount as i32,
        }
    };
    let account_id = match encode_base58(&bytes, &[0x0], Some(20)) {
        Ok(val) => val,
        Err(_) => return HostError::InvalidAccount as i32,
    };

    if account_len > 0 {
        println!(
            "WASM TRACE: {message} ({account_id} | {} data bytes)",
            account_len
        );
    } else {
        println!("WASM TRACE: {message}");
    }

    (account_id.len() + msg_read_len + 1) as i32
}

pub fn trace_amount(
    _env: wasm_exec_env_t,
    msg_read_ptr: *const u8,
    msg_read_len: usize,
    amount_ptr: *const u8,
    amount_len: usize,
) -> i32 {
    // Don't need to check number of inputs or types since these will manifest at runtime and
    // cancel execution of the contract.

    if msg_read_len > MAX_WASM_PARAM_LENGTH || amount_len > MAX_WASM_PARAM_LENGTH {
        return HostError::DataFieldTooLarge as i32;
    }

    // TokenAmount STAmount format is always 48 bytes
    const TOKEN_AMOUNT_SIZE: usize = 48;
    if amount_len != TOKEN_AMOUNT_SIZE {
        return HostError::InvalidParams as i32;
    }

    debug!(
        "trace_amount() params: msg_read_ptr={:?} msg_read_len={} amount_ptr={:?} amount_len={}",
        msg_read_ptr, msg_read_len, amount_ptr, amount_len
    );

    let Some(message) = read_utf8_from_wasm(msg_read_ptr, msg_read_len) else {
        return HostError::InvalidDecoding as i32;
    };

    let amount_bytes: [u8; TOKEN_AMOUNT_SIZE] = unsafe {
        match std::slice::from_raw_parts(amount_ptr, amount_len).try_into() {
            Ok(arr) => arr,
            Err(_) => return HostError::InvalidParams as i32,
        }
    };

    // Parse the STAmount format to determine token type and display appropriate info
    let amount_info = parse_stamount_for_display(&amount_bytes);

    println!(
        "WASM TRACE: {message} ({amount_info} | {} amount bytes)",
        amount_len
    );

    (amount_info.len() + msg_read_len + 1) as i32
}

/// Parse STAmount bytes and format for display according to token type
/// Uses the actual logic from TokenAmount::from_bytes to ensure consistency
fn parse_stamount_for_display(bytes: &[u8; 48]) -> String {
    // Use the actual TokenAmount parsing logic from xrpl-wasm-std
    match TokenAmount::from_bytes(bytes) {
        Ok(token_amount) => format_token_amount_for_display(&token_amount),
        Err(_) => {
            // Fallback to the original logic for unknown formats
            format!(
                "Unknown amount format: 0x{}",
                hex::encode_upper(&bytes[0..8])
            )
        }
    }
}

/// Format a TokenAmount for display
fn format_token_amount_for_display(token_amount: &TokenAmount) -> String {
    match token_amount {
        TokenAmount::XRP { num_drops } => {
            format!("XRP: {} drops", num_drops.abs())
        }
        TokenAmount::MPT {
            num_units,
            is_positive,
            mpt_id,
        } => {
            let sign_str = if *is_positive { "+" } else { "-" };
            let sequence = mpt_id.get_sequence_num();
            let issuer_bytes = mpt_id.get_issuer().0;
            let issuer = match encode_base58(&issuer_bytes, &[0x0], Some(20)) {
                Ok(addr) => addr,
                Err(_) => hex::encode_upper(issuer_bytes),
            };
            format!(
                "MPT: {}{} units, Sequence: {}, Issuer: {}",
                sign_str, num_units, sequence, issuer
            )
        }
        TokenAmount::IOU {
            amount,
            issuer,
            currency_code,
        } => {
            // Try to deserialize the float value for display
            let amount_str = match _deserialize_issued_currency_amount(amount.0) {
                Ok(value) => format!("{}", value),
                Err(_) => format!("0x{}", hex::encode_upper(amount.0)),
            };

            let currency_str = format_currency_code(currency_code.as_bytes());
            let issuer_str = match encode_base58(&issuer.0, &[0x0], Some(20)) {
                Ok(addr) => addr,
                Err(_) => hex::encode_upper(issuer.0),
            };

            format!(
                "IOU: {} {}, Issuer: {}",
                amount_str, currency_str, issuer_str
            )
        }
    }
}

/// Format currency code for display (handles both standard 3-char codes and hex)
fn format_currency_code(currency_bytes: &[u8; 20]) -> String {
    // Check if it's a standard currency code (non-zero bytes at positions 12-14)
    if currency_bytes[0..12].iter().all(|&b| b == 0)
        && currency_bytes[15..20].iter().all(|&b| b == 0)
        && currency_bytes[12..15].iter().any(|&b| b != 0)
    {
        // Standard 3-character currency code
        let code_bytes = &currency_bytes[12..15];
        if let Ok(code_str) = std::str::from_utf8(code_bytes)
            && code_str.chars().all(|c| c.is_ascii_alphanumeric())
        {
            return code_str.to_string();
        }
    }

    // Non-standard currency code, display as hex
    format!("0x{}", hex::encode_upper(currency_bytes))
}

#[cfg(test)]
mod tests {
    use super::*;
    use xrpl_wasm_std::core::types::{
        account_id::AccountID,
        amount::{
            currency_code::CurrencyCode, mpt_id::MptId, opaque_float::OpaqueFloat,
            token_amount::TokenAmount,
        },
    };

    #[test]
    fn test_parse_stamount_for_display_xrp() {
        // Test XRP amount using TokenAmount's to_stamount_bytes
        let xrp_amount = TokenAmount::XRP {
            num_drops: 1_000_000,
        };
        let (bytes, _) = xrp_amount.to_stamount_bytes();

        let display_str = parse_stamount_for_display(&bytes);
        assert_eq!(display_str, "XRP: 1000000 drops");
    }

    #[test]
    fn test_parse_stamount_for_display_mpt() {
        // Test MPT amount using TokenAmount's to_stamount_bytes
        let issuer = AccountID::from([0xAB; 20]);
        let mpt_id = MptId::new(12345, issuer);
        let mpt_amount = TokenAmount::MPT {
            num_units: 750_000,
            is_positive: true,
            mpt_id,
        };
        let (bytes, _) = mpt_amount.to_stamount_bytes();

        let display_str = parse_stamount_for_display(&bytes);
        assert!(display_str.starts_with("MPT: +750000 units"));
        assert!(display_str.contains("Sequence: 12345"));
    }

<<<<<<< HEAD
    (amount_json_len + msg_read_len + 1) as i32
}

const FQ_LEN: usize = 32;
const G1_LEN: usize = 2 * FQ_LEN;
const G2_LEN: usize = 4 * FQ_LEN;
const SCALAR_LEN: usize = 32;
const PAIR_SIZE: usize = G1_LEN + G2_LEN;

pub fn bn254_add_helper(
    _env: wasm_exec_env_t,
    p1_ptr: *mut u8,
    p1_len: usize,
    p2_ptr: *mut u8,
    p2_len: usize,
    out_buff_ptr: *mut u8,
    out_buff_len: usize,
) -> i32 {

    if p1_ptr.is_null() || p1_len != G1_LEN
        || p2_ptr.is_null() || p2_len != G1_LEN
        || out_buff_ptr.is_null() || out_buff_len < G1_LEN
    {
        return HostError::InvalidParams as i32;
    }
    let mut p1_slice = get_data(p1_ptr, p1_len);
    let mut p2_slice = get_data(p2_ptr, p2_len);

    // To little-endian
    let (p1_x_slice, p1_y_slice) = p1_slice.split_at_mut(G1_LEN/2);
    p1_x_slice.reverse();
    p1_y_slice.reverse();
    let (p2_x_slice, p2_y_slice) = p2_slice.split_at_mut(G1_LEN/2);
    p2_x_slice.reverse();
    p2_y_slice.reverse();

    let p1_x = match Fq::deserialize_uncompressed(&*p1_x_slice) {
        Ok(v) => v,
        Err(e) => return HostError::InvalidDecoding as i32,
    };
    // let p1_x = Fq::deserialize_uncompressed(&*p1_x_slice).expect("Invalid BN254 field element");
    let p1_y = match Fq::deserialize_uncompressed(&*p1_y_slice) {
        Ok(v) => v,
        Err(e) => return HostError::InvalidDecoding as i32,
    };
    let p1 = G1Affine::new_unchecked(p1_x, p1_y);

    // let p2_x = Fq::deserialize_uncompressed(&*p2_x_slice).expect("Invalid BN254 field element");
    // let p2_y = Fq::deserialize_uncompressed(&*p2_y_slice).expect("Invalid BN254 field element");
    let p2_x = match Fq::deserialize_uncompressed(&*p2_x_slice) {
        Ok(v) => v,
        Err(e) => return HostError::InvalidDecoding as i32,
    };
    // let p1_x = Fq::deserialize_uncompressed(&*p1_x_slice).expect("Invalid BN254 field element");
    let p2_y = match Fq::deserialize_uncompressed(&*p2_y_slice) {
        Ok(v) => v,
        Err(e) => return HostError::InvalidDecoding as i32,
    };
    let p2 = G1Affine::new_unchecked(p2_x, p2_y);

    let sum = p1.into_group() + p2;
    let result = sum.into_affine();

    let mut result_bytes = [0u8; G1_LEN];
    let Some((x, y)) = result.xy() else {
        return HostError::InvalidEcPoint as i32;
    };

    // To big-endian
    let mut x_bytes = [0u8; FQ_LEN];
    match x.serialize_uncompressed(&mut x_bytes[..]) {
        Ok(_) => {},
        Err(_e) => return HostError::InvalidEncoding as i32,
    };
    x_bytes.reverse();
    let mut y_bytes = [0u8; FQ_LEN];
    match y.serialize_uncompressed(&mut y_bytes[..]) {
        Ok(_) => {},
        Err(_e) => return HostError::InvalidEncoding as i32,
    };
    y_bytes.reverse();

    result_bytes[0..FQ_LEN].copy_from_slice(&x_bytes);
    result_bytes[FQ_LEN..(2 * FQ_LEN)].copy_from_slice(&y_bytes);
    if result_bytes.len() > out_buff_len {
        return HostError::BufferTooSmall as i32;
    }
    let output_size: i32 = result_bytes.len() as i32;
    set_data(output_size, out_buff_ptr, result_bytes.to_vec());

    output_size
}

pub fn bn254_mul_helper(
    _env: wasm_exec_env_t,
    p1_ptr: *mut u8,
    p1_len: usize,
    scalar_ptr: *mut u8,
    scalar_len: usize,
    out_buff_ptr: *mut u8,
    out_buff_len: usize,
) -> i32 {
    if p1_ptr.is_null() || p1_len != G1_LEN
        || scalar_ptr.is_null() || scalar_len != SCALAR_LEN 
        || out_buff_ptr.is_null() || out_buff_len < G1_LEN
    {
        return HostError::InvalidParams as i32;
    }

    let mut p_slice = get_data(p1_ptr, p1_len);
    let mut s_slice = get_data(scalar_ptr, scalar_len);

    // To little-endian
    let (p_x_slice, p_y_slice) = p_slice.split_at_mut(G1_LEN/2);
    p_x_slice.reverse();
    p_y_slice.reverse();
    s_slice.reverse();

    let p1_x = match Fq::deserialize_uncompressed(&*p_x_slice){
        Ok(v) => v,
        Err(e) => return HostError::InvalidDecoding as i32,
    };

    let p1_y = match Fq::deserialize_uncompressed(&*p_y_slice){
        Ok(v) => v,
        Err(e) => return HostError::InvalidDecoding as i32,
    };

    let p = G1Affine::new_unchecked(p1_x, p1_y);
    // Can directly use from_be_bytes_mod_order without reversing s_slice first
    let s = Fr::from_le_bytes_mod_order(&*s_slice);

    let result = p.mul_bigint(s.into_bigint()).into_affine();

    let mut result_bytes = [0u8; G1_LEN];
    let Some((x, y)) = result.xy() else {
        return HostError::InvalidEcPoint as i32;
    };
    // To big-endian
    let mut x_bytes = [0u8; FQ_LEN];
    match x.serialize_uncompressed(&mut x_bytes[..]) {
        Ok(_) => {},
        Err(_e) => return HostError::InvalidEncoding as i32,
    };
    x_bytes.reverse();
    let mut y_bytes = [0u8; FQ_LEN];
    match y.serialize_uncompressed(&mut y_bytes[..]){
        Ok(_) => {},
        Err(_e) => return HostError::InvalidEncoding as i32,
    };
    y_bytes.reverse();

    result_bytes[0..FQ_LEN].copy_from_slice(&x_bytes);
    result_bytes[FQ_LEN..(2 * FQ_LEN)].copy_from_slice(&y_bytes);

    if result_bytes.len() > out_buff_len {
        return HostError::BufferTooSmall as i32;
    }

    let output_size: i32 = result_bytes.len() as i32;
    set_data(output_size, out_buff_ptr, result_bytes.to_vec());

    output_size
}

pub fn bn254_neg_helper(
    _env: wasm_exec_env_t,
    p_ptr: *mut u8,
    p_len: usize,
    out_buff_ptr: *mut u8,
    out_buff_len: usize,
) -> i32 {

    if p_ptr.is_null() || p_len != G1_LEN {
        return HostError::InvalidParams as i32;
    }
    let mut input_slice = get_data(p_ptr, p_len);

    // To little-endian
    let (p_x_slice, p_y_slice) = input_slice.split_at_mut(G1_LEN/2);
    p_x_slice.reverse();
    p_y_slice.reverse();

    let p_x = match Fq::deserialize_uncompressed(&*p_x_slice){
        Ok(v) => v,
        Err(e) => return HostError::InvalidDecoding as i32,
    };
    let p_y = match Fq::deserialize_uncompressed(&*p_y_slice){
        Ok(v) => v,
        Err(e) => return HostError::InvalidDecoding as i32,
    };
    
    let p = G1Affine::new_unchecked(p_x, p_y);
    let neg_point = -p;

    let mut result_bytes = [0u8; G1_LEN];
    let Some((x, y)) = neg_point.xy() else {
        return HostError::InvalidEcPoint as i32;
    };
    // to big-endian
    let mut x_bytes = [0u8; FQ_LEN];
    match x.serialize_uncompressed(&mut x_bytes[..]){
        Ok(_) => {},
        Err(_e) => return HostError::InvalidEncoding as i32,
    };
    x_bytes.reverse();
    let mut y_bytes = [0u8; FQ_LEN];
    match y.serialize_uncompressed(&mut y_bytes[..]){
        Ok(_) => {},
        Err(_e) => return HostError::InvalidEncoding as i32,
    };
    y_bytes.reverse();

    result_bytes[0..FQ_LEN].copy_from_slice(&x_bytes);
    result_bytes[FQ_LEN..(2 * FQ_LEN)].copy_from_slice(&y_bytes);

    let output_size: i32 = result_bytes.len() as i32;
    set_data(output_size, out_buff_ptr, result_bytes.to_vec());

    output_size
}

// ec_pairing for bn254
pub fn bn254_pairing_helper(
    _env: wasm_exec_env_t,
    pair_ptr: *mut u8,
    pair_len: usize
) -> i32 {
    if pair_ptr.is_null() || pair_len % PAIR_SIZE != 0 {
        return HostError::InvalidParams as i32;
    }

    let mut bytes = get_data(pair_ptr, pair_len);
    let mut g1_points = Vec::new();
    let mut g2_points = Vec::new();

    for chunk in bytes.chunks_mut(PAIR_SIZE) {
        let (g1_bytes, g2_bytes) = chunk.split_at_mut(G1_LEN);

        // To little-endian
        let (g1_x_slice, g1_y_slice) = g1_bytes.split_at_mut(G1_LEN/2);
        g1_x_slice.reverse();
        g1_y_slice.reverse();
        let g1_x = match Fq::deserialize_uncompressed(&*g1_x_slice) {
            Ok(v) => v,
            Err(e) => return HostError::InvalidDecoding as i32,
        };
        let g1_y = match Fq::deserialize_uncompressed(&*g1_y_slice){
            Ok(v) => v,
            Err(e) => return HostError::InvalidDecoding as i32,
        };
        let g1 = G1Affine::new_unchecked(g1_x, g1_y);
        
        // To little-endian
        // For each coordinate, c1 is encoded before c0
        let (g2_x_c1_slice, rest) = g2_bytes.split_at_mut(G2_LEN/4);
        let (g2_x_c0_slice, rest) = rest.split_at_mut(G2_LEN/4);
        let (g2_y_c1_slice, g2_y_c0_slice) = rest.split_at_mut(G2_LEN/4);
        g2_x_c0_slice.reverse();
        g2_x_c1_slice.reverse();
        g2_y_c0_slice.reverse();
        g2_y_c1_slice.reverse();
        let g2_x_c0 = match Fq::deserialize_uncompressed(&*g2_x_c0_slice){
            Ok(v) => v,
            Err(e) => return HostError::InvalidDecoding as i32,
        };
        let g2_x_c1 = match Fq::deserialize_uncompressed(&*g2_x_c1_slice){
            Ok(v) => v,
            Err(e) => return HostError::InvalidDecoding as i32,
        };
        let g2_y_c0 = match Fq::deserialize_uncompressed(&*g2_y_c0_slice){
            Ok(v) => v,
            Err(e) => return HostError::InvalidDecoding as i32,
        };
        let g2_y_c1 = match Fq::deserialize_uncompressed(&*g2_y_c1_slice){
            Ok(v) => v,
            Err(e) => return HostError::InvalidDecoding as i32,
        };

        let g2_x = Fq2::new(g2_x_c0, g2_x_c1);
        let g2_y = Fq2::new(g2_y_c0, g2_y_c1);
        let g2 = G2Affine::new_unchecked(g2_x, g2_y);

        g1_points.push(g1);
        g2_points.push(g2);
    }

    let result = Bn254::multi_pairing(g1_points, g2_points);
    if result.0.is_one() {
        return 1
    }

    HostError::InvalidPairingCheck as i32
=======
    #[test]
    fn test_parse_stamount_for_display_iou() {
        // Test IOU amount using TokenAmount's to_stamount_bytes
        let opaque_float = OpaqueFloat([0xC0, 0x00, 0x00, 0x00, 0x00, 0x00, 0x00, 0x01]);
        let currency_code = CurrencyCode::from([0u8; 20]); // Standard currency code format
        let issuer = AccountID::from([0xCD; 20]);

        let iou_amount = TokenAmount::IOU {
            amount: opaque_float,
            issuer,
            currency_code,
        };
        let (bytes, _) = iou_amount.to_stamount_bytes();

        let display_str = parse_stamount_for_display(&bytes);
        assert!(display_str.starts_with("IOU:"));
        assert!(display_str.contains("Issuer:"));
    }
>>>>>>> 638276c9
}<|MERGE_RESOLUTION|>--- conflicted
+++ resolved
@@ -1577,8 +1577,24 @@
         assert!(display_str.contains("Sequence: 12345"));
     }
 
-<<<<<<< HEAD
-    (amount_json_len + msg_read_len + 1) as i32
+    #[test]
+    fn test_parse_stamount_for_display_iou() {
+        // Test IOU amount using TokenAmount's to_stamount_bytes
+        let opaque_float = OpaqueFloat([0xC0, 0x00, 0x00, 0x00, 0x00, 0x00, 0x00, 0x01]);
+        let currency_code = CurrencyCode::from([0u8; 20]); // Standard currency code format
+        let issuer = AccountID::from([0xCD; 20]);
+
+        let iou_amount = TokenAmount::IOU {
+            amount: opaque_float,
+            issuer,
+            currency_code,
+        };
+        let (bytes, _) = iou_amount.to_stamount_bytes();
+
+        let display_str = parse_stamount_for_display(&bytes);
+        assert!(display_str.starts_with("IOU:"));
+        assert!(display_str.contains("Issuer:"));
+    }
 }
 
 const FQ_LEN: usize = 32;
@@ -1871,24 +1887,4 @@
     }
 
     HostError::InvalidPairingCheck as i32
-=======
-    #[test]
-    fn test_parse_stamount_for_display_iou() {
-        // Test IOU amount using TokenAmount's to_stamount_bytes
-        let opaque_float = OpaqueFloat([0xC0, 0x00, 0x00, 0x00, 0x00, 0x00, 0x00, 0x01]);
-        let currency_code = CurrencyCode::from([0u8; 20]); // Standard currency code format
-        let issuer = AccountID::from([0xCD; 20]);
-
-        let iou_amount = TokenAmount::IOU {
-            amount: opaque_float,
-            issuer,
-            currency_code,
-        };
-        let (bytes, _) = iou_amount.to_stamount_bytes();
-
-        let display_str = parse_stamount_for_display(&bytes);
-        assert!(display_str.starts_with("IOU:"));
-        assert!(display_str.contains("Issuer:"));
-    }
->>>>>>> 638276c9
 }