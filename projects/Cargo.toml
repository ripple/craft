--- conflicted
+++ resolved
@@ -14,18 +14,7 @@
     "e2e-tests/keylet_exists",
     "e2e-tests/trace_escrow_account",
     "e2e-tests/trace_escrow_finish",
-    "e2e-tests/trace_escrow_ledger_object",
-<<<<<<< HEAD
-    "its/codecov_tests",
-    "its/keylet_exists",
-=======
-    "examples/smart-escrows/kyc",
-    "examples/smart-escrows/ledger_sqn",
-    "examples/smart-escrows/nft_owner",
-    "examples/smart-escrows/notary",
-    "examples/smart-escrows/notary_macro_example",
-    "examples/smart-escrows/oracle",
->>>>>>> 1c8a84f3
+    "e2e-tests/trace_escrow_ledger_object"
 ]
 
 [profile.release]
